--- conflicted
+++ resolved
@@ -1,8 +1,4 @@
-<<<<<<< HEAD
-Copyright (c) 2016 by Nicola Iarocci and contributors.  See AUTHORS
-=======
 Copyright (c) 2017 by Nicola Iarocci and contributors.  See AUTHORS
->>>>>>> 47bb7d11
 for more details.
 
 Some rights reserved.
