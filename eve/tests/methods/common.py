import time
from datetime import datetime
import time

import simplejson as json
from bson import ObjectId
from bson.dbref import DBRef

from eve.methods.common import serialize, normalize_dotted_fields
from eve.tests import TestBase
from eve.tests.auth import ValidBasicAuth, ValidTokenAuth, ValidHMACAuth
from eve.tests.test_settings import MONGO_DBNAME
from eve.utils import config


class TestSerializer(TestBase):
    def test_serialize_subdocument(self):
        # tests fix for #244, serialization of sub-documents.
        schema = {'personal': {'type': 'dict',
                               'schema': {'best_friend': {'type': 'objectid'},
                                          'born': {'type': 'datetime'}}},
                  'without_type': {}}
        doc = {'personal': {'best_friend': '50656e4538345b39dd0414f0',
                            'born': 'Tue, 06 Nov 2012 10:33:31 GMT'},
               'without_type': 'foo'}
        with self.app.app_context():
            serialized = serialize(doc, schema=schema)
        self.assertTrue(
            isinstance(serialized['personal']['best_friend'], ObjectId))
        self.assertTrue(
            isinstance(serialized['personal']['born'], datetime))

    def test_mongo_serializes(self):
        schema = {
            'id': {'type': 'objectid'},
            'date': {'type': 'datetime'},
            'count': {'type': 'integer'},
            'average': {'type': 'float'},
            'dict_valueschema': {
                'valueschema': {'type': 'objectid'}
            },
            'refobj': {'type': 'dbref'}
        }
        with self.app.app_context():
            # Success
            res = serialize(
                {
                    'id': '50656e4538345b39dd0414f0',
                    'date': 'Tue, 06 Nov 2012 10:33:31 GMT',
                    'count': 42,
                    'average': 42.42,
                    'dict_valueschema': {
                        'foo1': '50656e4538345b39dd0414f0',
                        'foo2': '50656e4538345b39dd0414f0',
                    },
                    'refobj': {
                        '$id': '50656e4538345b39dd0414f0',
                        '$col': 'SomeCollection'
                    }
                },
                schema=schema
            )
            self.assertTrue(isinstance(res['id'], ObjectId))
            self.assertTrue(isinstance(res['date'], datetime))
            self.assertTrue(isinstance(res['count'], int))
            self.assertTrue(isinstance(res['average'], float))

            ks = res['dict_valueschema']
            self.assertTrue(isinstance(ks['foo1'], ObjectId))
            self.assertTrue(isinstance(ks['foo2'], ObjectId))
            self.assertTrue(isinstance(res['refobj'], DBRef))

    def test_non_blocking_on_simple_field_serialization_exception(self):
        schema = {
            'extract_time': {'type': 'datetime'},
            'date': {'type': 'datetime'},
            'total': {'type': 'integer'}
        }

        with self.app.app_context():
            # Success
            res = serialize(
                {
                    'extract_time': 'Tue, 06 Nov 2012 10:33:31 GMT',
                    'date': 'Tue, 06 Nov 2012 10:33:31 GMT',
                    'total': 'r123'
                },
                schema=schema
            )
            # this has been left untouched as it could not be serialized.
            self.assertEqual(res['total'], 'r123')
            # these have been both serialized.
            self.assertTrue(isinstance(res['extract_time'], datetime))
            self.assertTrue(isinstance(res['date'], datetime))

    def test_serialize_lists_of_lists(self):
        # serialize should handle list of lists of basic types
        schema = {
            'l_of_l': {
                'type': 'list',
                'schema': {
                    'type': 'list',
                    'schema': {
                        'type': 'objectid'
                    }
                }
            }
        }
        doc = {
            'l_of_l': [
                ['50656e4538345b39dd0414f0', '50656e4538345b39dd0414f0'],
                ['50656e4538345b39dd0414f0', '50656e4538345b39dd0414f0']
            ]
        }

        with self.app.app_context():
            serialized = serialize(doc, schema=schema)
        for sublist in serialized['l_of_l']:
            for item in sublist:
                self.assertTrue(isinstance(item, ObjectId))

        # serialize should handle list of lists of dicts
        schema = {
            'l_of_l': {
                'type': 'list',
                'schema': {
                    'type': 'list',
                    'schema': {
                        'type': 'dict',
                        'schema': {
                            '_id': {
                                'type': 'objectid'
                            }
                        }
                    }
                }
            }
        }
        doc = {
            'l_of_l': [
                [
                    {'_id': '50656e4538345b39dd0414f0'},
                    {'_id': '50656e4538345b39dd0414f0'}
                ],
                [
                    {'_id': '50656e4538345b39dd0414f0'},
                    {'_id': '50656e4538345b39dd0414f0'}
                ],
            ]
        }
        with self.app.app_context():
            serialized = serialize(doc, schema=schema)
        for sublist in serialized['l_of_l']:
            for item in sublist:
                self.assertTrue(isinstance(item['_id'], ObjectId))

    def test_dbref_serialize_lists_of_lists(self):
        # serialize should handle list of lists of basic types
        schema = {
            'l_of_l': {
                'type': 'list',
                'schema': {
                    'type': 'list',
                    'schema': {
                        'type': 'dbref'
                    }
                }
            }
        }
        doc = {
            'l_of_l': [
                [{'$col': 'SomeCollection', '$id': '50656e4538345b39dd0414f0'},
                 {'$col': 'SomeCollection', '$id': '50656e4538345b39dd0414f0'}
                 ],
                [{'$col': 'SomeCollection', '$id': '50656e4538345b39dd0414f0'},
                 {'$col': 'SomeCollection', '$id': '50656e4538345b39dd0414f0'}
                 ]
            ]
        }

        with self.app.app_context():
            serialized = serialize(doc, schema=schema)
        for sublist in serialized['l_of_l']:
            for item in sublist:
                self.assertTrue(isinstance(item, DBRef))

        # serialize should handle list of lists of dicts
        schema = {
            'l_of_l': {
                'type': 'list',
                'schema': {
                    'type': 'list',
                    'schema': {
                        'type': 'dict',
                        'schema': {
                            '_id': {
                                'type': 'dbref'
                            }
                        }
                    }
                }
            }
        }
        doc = {
            'l_of_l': [
                [
                    {'_id': {'$col': 'SomeCollection',
                             '$id': '50656e4538345b39dd0414f0'}
                     },
                    {'_id': {'$col': 'SomeCollection',
                             '$id': '50656e4538345b39dd0414f0'}
                     }
                ],
                [
                    {'_id': {'$col': 'SomeCollection',
                             '$id': '50656e4538345b39dd0414f0'}
                     },
                    {'_id': {'$col': 'SomeCollection',
                             '$id': '50656e4538345b39dd0414f0'}
                     }
                ],
            ]
        }
        with self.app.app_context():
            serialized = serialize(doc, schema=schema)
        for sublist in serialized['l_of_l']:
            for item in sublist:
                self.assertTrue(isinstance(item['_id'], DBRef))

    def test_serialize_null_dictionary(self):
        # Serialization should continue after encountering a null value dict
        # field. Field may be nullable, or error will be caught in validation.
        schema = {
            'nullable_dict': {
                'type': 'dict',
                'nullable': True,
                'schema': {
                    'simple_field': {
                        'type': 'number'
                    }
                }
            }
        }
        doc = {
            'nullable_dict': None
        }
        with self.app.app_context():
            try:
                serialize(doc, schema=schema)
            except Exception:
                self.assertTrue(False, "Serializing null dictionaries should "
                                       "not raise an exception.")

    def test_serialize_null_list(self):
        schema = {
            'nullable_list': {
                'type': 'list',
                'nullable': True,
                'schema': {
                    'type': 'objectid'
                }
            }
        }
        doc = {
            'nullable_list': None
        }
        with self.app.app_context():
            try:
                serialize(doc, schema=schema)
            except Exception:
                self.fail('Serializing null lists'
                          ' should not raise an exception')

<<<<<<< HEAD
=======
        schema = {
            'nullable_list': {
                'type': 'list',
                'nullable': True,
                'schema': {
                    'type': 'dbref'
                }
            }
        }
        doc = {
            'nullable_list': None
        }
        with self.app.app_context():
            try:
                serialize(doc, schema=schema)
            except Exception:
                self.fail('Serializing null lists'
                          ' should not raise an exception')

>>>>>>> 47bb7d11
    def test_serialize_number(self):
        schema = {
            'anumber': {
                'type': 'number',
            }
        }
        for expected_type, value in [(int, '35'), (float, '3.5')]:
            doc = {
                'anumber': value
            }
            with self.app.app_context():
                serialized = serialize(doc, schema=schema)
                self.assertTrue(
                    isinstance(serialized['anumber'], expected_type)
                )

<<<<<<< HEAD
=======
    def test_serialize_boolean(self):
        schema = {'bool': {'type': 'boolean'}}

        with self.app.app_context():
            for val in [1, '1', 0, '0', 'true', 'True', 'false', 'False']:
                doc = {'bool': val}
                serialized = serialize(doc, schema=schema)
                self.assertTrue(isinstance(serialized['bool'], bool))

>>>>>>> 47bb7d11
    def test_serialize_inside_x_of_rules(self):
        for x_of in ['allof', 'anyof', 'oneof', 'noneof']:
            schema = {
                'x_of-field': {
                    x_of: [
                        {'type': 'objectid'},
                        {'required': True}
                    ]
                }
            }
            doc = {'x_of-field': '50656e4538345b39dd0414f0'}
            with self.app.app_context():
                serialized = serialize(doc, schema=schema)
                self.assertTrue(isinstance(serialized['x_of-field'], ObjectId))

    def test_serialize_inside_nested_x_of_rules(self):
        schema = {
            'nested-x_of-field': {
                'oneof': [
                    {
                        'anyof': [
                            {'type': 'objectid'},
                            {'type': 'datetime'}
                        ],
                        'required': True
                    },
                    {
                        'allof': [
                            {'type': 'boolean'},
                            {'required': True}
                        ]
                    }
                ]
            }
        }
        doc = {'nested-x_of-field': '50656e4538345b39dd0414f0'}
        with self.app.app_context():
            serialized = serialize(doc, schema=schema)
            self.assertTrue(
                isinstance(serialized['nested-x_of-field'], ObjectId))

    def test_serialize_inside_x_of_typesavers(self):
        for x_of in ['allof', 'anyof', 'oneof', 'noneof']:
            schema = {
                'x_of-field': {
                    '{0}_type'.format(x_of): ['objectid', 'float', 'boolean']
                }
            }
            doc = {'x_of-field': '50656e4538345b39dd0414f0'}
            with self.app.app_context():
                serialized = serialize(doc, schema=schema)
                self.assertTrue(isinstance(serialized['x_of-field'], ObjectId))

<<<<<<< HEAD
=======
    def test_serialize_inside_list_of_x_of_rules(self):
        for x_of in ['allof', 'anyof', 'oneof', 'noneof']:
            schema = {
                'list-field': {
                    'type': 'list',
                    'schema': {
                        x_of: [
                            {
                                'type': 'objectid',
                                'required': True}
                        ]
                    }
                }
            }
            doc = {'list-field': ['50656e4538345b39dd0414f0']}
            with self.app.app_context():
                serialized = serialize(doc, schema=schema)
                serialized_oid = serialized['list-field'][0]
                self.assertTrue(isinstance(serialized_oid, ObjectId))

    def test_serialize_inside_list_of_schema_of_x_of_rules(self):
        for x_of in ['allof', 'anyof', 'oneof', 'noneof']:
            schema = {
                'list-field': {
                    'type': 'list',
                    'schema': {
                        x_of: [
                            {
                                'type': 'dict',
                                'schema': {
                                    'x_of-field': {
                                        'type': 'objectid',
                                        'required': True
                                    }
                                }
                            }
                        ]
                    }
                }
            }
            doc = {'list-field': [{'x_of-field': '50656e4538345b39dd0414f0'}]}
            with self.app.app_context():
                serialized = serialize(doc, schema=schema)
                serialized_oid = serialized['list-field'][0]['x_of-field']
                self.assertTrue(isinstance(serialized_oid, ObjectId))

    def test_serialize_inside_list_of_x_of_typesavers(self):
        for x_of in ['allof', 'anyof', 'oneof', 'noneof']:
            schema = {
                'list-field': {
                    'type': 'list',
                    'schema': {
                        '{0}_type'.format(x_of): [
                            'objectid', 'float', 'boolean'
                        ]
                    }
                }
            }
            doc = {'list-field': ['50656e4538345b39dd0414f0']}
            with self.app.app_context():
                serialized = serialize(doc, schema=schema)
                serialized_oid = serialized['list-field'][0]
                self.assertTrue(isinstance(serialized_oid, ObjectId))

>>>>>>> 47bb7d11

class TestNormalizeDottedFields(TestBase):
    def test_normalize_dotted_fields(self):
        def compare_recursive(a, b):
            for key, value in a.items():
                if key not in b:
                    return False
                if isinstance(value, dict):
                    compare_recursive(value, b[key])
            return True

        document = {
            'a.b': 1,
            'c.d': {
                'e.f': {
                    'g': 1,
                    'h': 2,
                },
                'e.f.i': {'j.k': 3,
                          },
            },
            'l': [
                {
                    'm.n': 4,
                },
            ],
        }
        expected_result = {
            'a': {
                'b': 1,
            },
            'c': {
                'd': {
                    'e': {
                        'f': {
                            'g': 1,
                            'h': 2,
                            'i': {
                                'j': {
                                    'k': 3,
                                },
                            },
                        },
                    },
                },
            },
            'l': [
                {
                    'm': {
                        'n': 4,
                    },
                },
            ],
        }
        normalize_dotted_fields(document)
        self.assertTrue(compare_recursive(document, expected_result))


class TestOpLogBase(TestBase):
    def setUp(self):
        super(TestOpLogBase, self).setUp()
        self.test_field, self.test_value = 'ref', "1234567890123456789054321"
        self.data = {self.test_field: self.test_value}
        self.test_client = self.app.test_client()
        self.headers = [(('Content-Type', 'application/json'))]

    def oplog_reset(self):
        self.app._init_oplog()
        self.app.register_resource('oplog', self.domain['oplog'])

        settings = self.app.config['DOMAIN']['oplog']
        datasource = settings['datasource']
        schema = settings['schema']
        datasource['projection'] = {}
        self.app._set_resource_projection(datasource, schema, settings)

    def oplog_get(self, url='/oplog'):
        r = self.test_client.get(url)
        return self.parse_response(r)

    def assertOpLogEntry(self, entry, op, user=None):
        self.assertTrue('r' in entry)
        self.assertTrue('i' in entry)
        self.assertTrue(config.LAST_UPDATED in entry)
        self.assertTrue(config.DATE_CREATED in entry)
        self.assertTrue('o' in entry)
        self.assertEqual(entry['o'], op)
        self.assertTrue('127.0.0.1' in entry['ip'])
        if op in self.app.config['OPLOG_CHANGE_METHODS']:
            self.assertTrue('c' in entry)
        self.assertTrue('u' in entry)
        if user:
            self.assertTrue(user in entry['u'])
        else:
            self.assertTrue('n/a' in entry['u'])


class TestOpLogEndpointDisabled(TestOpLogBase):
    def setUp(self):
        super(TestOpLogEndpointDisabled, self).setUp()

        self.app.config['OPLOG'] = True
        from eve.default_settings import OPLOG_CHANGE_METHODS
        self.app.config['OPLOG_CHANGE_METHODS'] = OPLOG_CHANGE_METHODS
        self.oplog_reset()

    def test_post_oplog(self):
        r = self.test_client.post(self.known_resource_url,
                                  data=json.dumps(self.data),
                                  headers=self.headers,
                                  environ_base={'REMOTE_ADDR': '127.0.0.1'})

        # oplog endpoint is not available.
        r, status = self.oplog_get()
        self.assert404(status)

        # however the oplog collection has been updated.
        db = self.connection[MONGO_DBNAME]
        cursor = db.oplog.find()
        self.assertEqual(cursor.count(), 1)
        self.assertOpLogEntry(cursor[0], 'POST')


class TestOpLogEndpointEnabled(TestOpLogBase):
    def setUp(self):
        super(TestOpLogEndpointEnabled, self).setUp()

        self.app.config['OPLOG'] = True
        self.app.config['OPLOG_ENDPOINT'] = 'oplog'
        self.oplog_reset()

    def test_oplog_hook(self):
        def oplog_callback(resource, entries):
            for entry in entries:
                entry['extra'] = {'customfield': 'customvalue'}

        self.app.on_oplog_push += oplog_callback

        r = self.test_client.post(self.known_resource_url,
                                  data=json.dumps(self.data),
                                  headers=self.headers,
                                  environ_base={'REMOTE_ADDR': '127.0.0.1'})

        # oplog enpoint does not expose the 'extra' field
        r, status = self.oplog_get()
        self.assert200(status)
        self.assertEqual(len(r['_items']), 1)
        oplog_entry = r['_items'][0]
        self.assertOpLogEntry(oplog_entry, 'POST')
        self.assertTrue('extra' not in oplog_entry)

        # however the oplog collection has the field.
        db = self.connection[MONGO_DBNAME]
        cursor = db.oplog.find()
        self.assertEqual(cursor.count(), 1)
        oplog_entry = cursor[0]
        self.assertTrue('extra' in oplog_entry)
        self.assertTrue('customvalue' in oplog_entry['extra']['customfield'])

        # enable 'extra' field for the endpoint
        self.app.config['OPLOG_RETURN_EXTRA_FIELD'] = True
        self.oplog_reset()

        # now the oplog endpoint includes the 'extra' field
        r, status = self.oplog_get()
        self.assert200(status)
        self.assertEqual(len(r['_items']), 1)
        oplog_entry = r['_items'][0]
        self.assertOpLogEntry(oplog_entry, 'POST')
        self.assertTrue('extra' in oplog_entry)
        self.assertTrue('customvalue' in oplog_entry['extra']['customfield'])

    def test_post_oplog(self):
        r = self.test_client.post(self.known_resource_url,
                                  data=json.dumps(self.data),
                                  headers=self.headers,
                                  environ_base={'REMOTE_ADDR': '127.0.0.1'})
        r, status = self.oplog_get()
        self.assert200(status)
        self.assertEqual(len(r['_items']), 1)
        oplog_entry = r['_items'][0]
        self.assertOpLogEntry(oplog_entry, 'POST')
        self.assertTrue('extra' not in oplog_entry)

    def test_patch_oplog(self):
        self.headers.append(('If-Match', self.item_etag))
        r = self.test_client.patch(self.item_id_url,
                                   data=json.dumps(self.data),
                                   headers=self.headers,
                                   environ_base={'REMOTE_ADDR': '127.0.0.1'})
        r, status = self.oplog_get()
        self.assert200(status)
        self.assertEqual(len(r['_items']), 1)
        oplog_entry = r['_items'][0]
        self.assertOpLogEntry(oplog_entry, 'PATCH')

    def test_put_oplog(self):
        self.headers.append(('If-Match', self.item_etag))
        r = self.test_client.put(self.item_id_url,
                                 data=json.dumps(self.data),
                                 headers=self.headers,
                                 environ_base={'REMOTE_ADDR': '127.0.0.1'})
        r, status = self.oplog_get()
        self.assert200(status)
        self.assertEqual(len(r['_items']), 1)
        oplog_entry = r['_items'][0]
        self.assertOpLogEntry(oplog_entry, 'PUT')

    def test_put_oplog_does_not_alter_document(self):
        """ Make sure we don't alter document ETag when performing an
        oplog_push. See #590. """
        self.headers.append(('If-Match', self.item_etag))
        r = self.test_client.put(self.item_id_url,
                                 data=json.dumps(self.data),
                                 headers=self.headers,
                                 environ_base={'REMOTE_ADDR': '127.0.0.1'})

        etag1 = json.loads(r.get_data())['_etag']
        etag2 = json.loads(
            self.test_client.get(self.item_id_url).get_data())['_etag']
        self.assertEqual(etag1, etag2)

    def test_delete_oplog(self):
        self.headers.append(('If-Match', self.item_etag))
        r = self.test_client.delete(self.item_id_url,
                                    headers=self.headers,
                                    environ_base={'REMOTE_ADDR': '127.0.0.1'})
        r, status = self.oplog_get()
        self.assert200(status)
        self.assertEqual(len(r['_items']), 1)
        oplog_entry = r['_items'][0]
        self.assertOpLogEntry(oplog_entry, 'DELETE')

    def test_soft_delete_oplog(self):
        r, s = self.parse_response(self.test_client.get(self.item_id_url))
        doc_date = r[config.LAST_UPDATED]
        time.sleep(1)

        self.domain[self.known_resource]['soft_delete'] = True

        self.headers.append(('If-Match', self.item_etag))
        r = self.test_client.delete(self.item_id_url,
                                    headers=self.headers,
                                    environ_base={'REMOTE_ADDR': '127.0.0.1'})
        r, status = self.oplog_get()
        self.assert200(status)
        self.assertEqual(len(r['_items']), 1)
        oplog_entry = r['_items'][0]
        self.assertOpLogEntry(oplog_entry, 'DELETE')
        self.assertTrue(doc_date != oplog_entry[config.LAST_UPDATED])

<<<<<<< HEAD
=======
    def test_post_oplog_with_basic_auth(self):
        self.domain['contacts']['authentication'] = ValidBasicAuth
        self.headers.append(('Authorization', 'Basic YWRtaW46c2VjcmV0'))
        r = self.test_client.post(self.known_resource_url,
                                  data=json.dumps(self.data),
                                  headers=self.headers,
                                  environ_base={'REMOTE_ADDR': '127.0.0.1'})
        r, status = self.oplog_get()
        self.assert200(status)
        self.assertEqual(len(r['_items']), 1)
        oplog_entry = r['_items'][0]
        self.assertOpLogEntry(oplog_entry, 'POST', 'admin')

    def test_post_oplog_with_token_auth(self):
        self.domain['contacts']['authentication'] = ValidTokenAuth
        self.headers.append(('Authorization', 'Basic dGVzdF90b2tlbjo='))
        r = self.test_client.post(self.known_resource_url,
                                  data=json.dumps(self.data),
                                  headers=self.headers,
                                  environ_base={'REMOTE_ADDR': '127.0.0.1'})
        r, status = self.oplog_get()
        self.assert200(status)
        self.assertEqual(len(r['_items']), 1)
        oplog_entry = r['_items'][0]
        self.assertOpLogEntry(oplog_entry, 'POST', 'test_token')

    def test_post_oplog_with_hmac_auth(self):
        self.domain['contacts']['authentication'] = ValidHMACAuth
        self.headers.append(('Authorization', 'admin:secret'))
        r = self.test_client.post(self.known_resource_url,
                                  data=json.dumps(self.data),
                                  headers=self.headers,
                                  environ_base={'REMOTE_ADDR': '127.0.0.1'})
        r, status = self.oplog_get()
        self.assert200(status)
        self.assertEqual(len(r['_items']), 1)
        oplog_entry = r['_items'][0]
        self.assertOpLogEntry(oplog_entry, 'POST', 'admin')

>>>>>>> 47bb7d11
    def patch(self, url, data, headers=[], content_type='application/json'):
        headers.append(('Content-Type', content_type))
        headers.append(('If-Match', self.item_etag))
        r = self.test_client.patch(url, data=json.dumps(data), headers=headers)
        return self.parse_response(r)

    def put(self, url, data, headers=[], content_type='application/json'):
        headers.append(('Content-Type', content_type))
        headers.append(('If-Match', self.item_etag))
        r = self.test_client.put(url, data=json.dumps(data), headers=headers)
        return self.parse_response(r)


class TestTickets(TestBase):
    def test_ticket_681(self):
        # See https://github.com/nicolaiarocci/eve/issues/681
        with self.app.test_request_context('not_an_existing_endpoint'):
            self.app.data.driver.db['again']<|MERGE_RESOLUTION|>--- conflicted
+++ resolved
@@ -1,6 +1,5 @@
 import time
 from datetime import datetime
-import time
 
 import simplejson as json
 from bson import ObjectId
@@ -271,8 +270,6 @@
                 self.fail('Serializing null lists'
                           ' should not raise an exception')
 
-<<<<<<< HEAD
-=======
         schema = {
             'nullable_list': {
                 'type': 'list',
@@ -292,7 +289,6 @@
                 self.fail('Serializing null lists'
                           ' should not raise an exception')
 
->>>>>>> 47bb7d11
     def test_serialize_number(self):
         schema = {
             'anumber': {
@@ -309,8 +305,6 @@
                     isinstance(serialized['anumber'], expected_type)
                 )
 
-<<<<<<< HEAD
-=======
     def test_serialize_boolean(self):
         schema = {'bool': {'type': 'boolean'}}
 
@@ -320,7 +314,6 @@
                 serialized = serialize(doc, schema=schema)
                 self.assertTrue(isinstance(serialized['bool'], bool))
 
->>>>>>> 47bb7d11
     def test_serialize_inside_x_of_rules(self):
         for x_of in ['allof', 'anyof', 'oneof', 'noneof']:
             schema = {
@@ -374,8 +367,6 @@
                 serialized = serialize(doc, schema=schema)
                 self.assertTrue(isinstance(serialized['x_of-field'], ObjectId))
 
-<<<<<<< HEAD
-=======
     def test_serialize_inside_list_of_x_of_rules(self):
         for x_of in ['allof', 'anyof', 'oneof', 'noneof']:
             schema = {
@@ -440,7 +431,6 @@
                 serialized_oid = serialized['list-field'][0]
                 self.assertTrue(isinstance(serialized_oid, ObjectId))
 
->>>>>>> 47bb7d11
 
 class TestNormalizeDottedFields(TestBase):
     def test_normalize_dotted_fields(self):
@@ -692,8 +682,6 @@
         self.assertOpLogEntry(oplog_entry, 'DELETE')
         self.assertTrue(doc_date != oplog_entry[config.LAST_UPDATED])
 
-<<<<<<< HEAD
-=======
     def test_post_oplog_with_basic_auth(self):
         self.domain['contacts']['authentication'] = ValidBasicAuth
         self.headers.append(('Authorization', 'Basic YWRtaW46c2VjcmV0'))
@@ -733,7 +721,6 @@
         oplog_entry = r['_items'][0]
         self.assertOpLogEntry(oplog_entry, 'POST', 'admin')
 
->>>>>>> 47bb7d11
     def patch(self, url, data, headers=[], content_type='application/json'):
         headers.append(('Content-Type', content_type))
         headers.append(('If-Match', self.item_etag))
