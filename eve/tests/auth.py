# -*- coding: utf-8 -*-
from bson import ObjectId

import eve
import json
from eve import Eve
from eve.auth import BasicAuth, TokenAuth, HMACAuth
from eve.tests import TestBase
from eve.tests.test_settings import MONGO_DBNAME


class ValidBasicAuth(BasicAuth):
    def __init__(self):
        self.request_auth_value = 'admin'
        super(ValidBasicAuth, self).__init__()

    def check_auth(self, username, password, allowed_roles, resource, method):
        self.set_request_auth_value(self.request_auth_value)
        return username in ('admin', 'alt') and password == 'secret' and  \
            ('admin' in allowed_roles if allowed_roles else True)


class BadBasicAuth(BasicAuth):
    pass


class ValidTokenAuth(TokenAuth):
    def check_auth(self, token, allowed_roles, resource, method):
        return token == 'test_token' and ('admin' in allowed_roles if
                                          allowed_roles else True)


class BadTokenAuth(TokenAuth):
    pass


class ValidHMACAuth(HMACAuth):
    def check_auth(self, userid, hmac_hash, headers, data, allowed_roles,
                   resource, method):
        self.set_request_auth_value(userid)
        return userid == 'admin' and hmac_hash == 'secret' and  \
            ('admin' in allowed_roles if allowed_roles else True)


class BadHMACAuth(HMACAuth):
    pass


class TestBasicAuth(TestBase):

    def setUp(self):
        super(TestBasicAuth, self).setUp()
        self.app = Eve(settings=self.settings_file, auth=ValidBasicAuth)
        self.test_client = self.app.test_client()
        self.content_type = ('Content-Type', 'application/json')
        self.valid_auth = [('Authorization', 'Basic YWRtaW46c2VjcmV0'),
                           self.content_type]
        self.invalid_auth = [('Authorization', 'Basic IDontThinkSo'),
                             self.content_type]
        self.setUpRoles()
        self.app.set_defaults()

    def setUpRoles(self):
        for _, schema in self.app.config['DOMAIN'].items():
            schema['allowed_roles'] = ['admin']
            schema['allowed_read_roles'] = ['reader']
            schema['allowed_item_roles'] = ['admin']
            schema['allowed_item_read_roles'] = ['reader']
            schema['allowed_item_write_roles'] = ['editor']

    def test_custom_auth(self):
        self.assertTrue(isinstance(self.app.auth, ValidBasicAuth))

    def test_restricted_home_access(self):
        r = self.test_client.get('/')
        self.assert401(r.status_code)

    def test_restricted_resource_access(self):
        r = self.test_client.get(self.known_resource_url)
        self.assert401(r.status_code)
        r = self.test_client.post(self.known_resource_url)
        self.assert401(r.status_code)
        r = self.test_client.delete(self.known_resource_url)
        self.assert401(r.status_code)

    def test_restricted_item_access(self):
        r = self.test_client.get(self.item_id_url)
        self.assert401(r.status_code)
        r = self.test_client.patch(self.item_id_url)
        self.assert401(r.status_code)
        r = self.test_client.delete(self.item_id_url)
        self.assert401(r.status_code)

    def test_authorized_home_access(self):
        r = self.test_client.get('/', headers=self.valid_auth)
        self.assert200(r.status_code)

    def test_authorized_resource_access(self):
        r = self.test_client.get(self.known_resource_url,
                                 headers=self.valid_auth)
        self.assert200(r.status_code)
        r = self.test_client.post(self.known_resource_url,
                                  data=json.dumps({"k": "value"}),
                                  headers=self.valid_auth)
        self.assertValidationErrorStatus(r.status_code)
        r = self.test_client.delete(self.known_resource_url,
                                    headers=self.valid_auth)
        self.assert204(r.status_code)

    def test_authorized_item_access(self):
        r = self.test_client.get(self.item_id_url, headers=self.valid_auth)
        self.assert200(r.status_code)
        r = self.test_client.patch(self.item_id_url,
                                   data=json.dumps({"k": "value"}),
                                   headers=self.valid_auth)
        self.assert428(r.status_code)
        r = self.test_client.delete(self.item_id_url, headers=self.valid_auth)
        self.assert428(r.status_code)

    def test_authorized_schema_access(self):
        self.app.config['SCHEMA_ENDPOINT'] = 'schema'
        self.app._init_schema_endpoint()

        r = self.test_client.get('/schema/%s' % self.known_resource,
                                 headers=self.valid_auth)
        self.assert200(r.status_code)

    def test_unauthorized_home_access(self):
        r = self.test_client.get('/', headers=self.invalid_auth)
        self.assert401(r.status_code)

    def test_unauthorized_resource_access(self):
        r = self.test_client.get(self.known_resource_url,
                                 headers=self.invalid_auth)
        self.assert401(r.status_code)
        r = self.test_client.post(self.known_resource_url,
                                  headers=self.invalid_auth)
        self.assert401(r.status_code)
        r = self.test_client.delete(self.known_resource_url,
                                    headers=self.invalid_auth)
        self.assert401(r.status_code)

    def test_unauthorized_item_access(self):
        r = self.test_client.get(self.item_id_url, headers=self.invalid_auth)
        self.assert401(r.status_code)
        r = self.test_client.patch(self.item_id_url, headers=self.invalid_auth)
        self.assert401(r.status_code)
        r = self.test_client.delete(self.item_id_url,
                                    headers=self.invalid_auth)
        self.assert401(r.status_code)

    def test_unauthorized_schema_access(self):
        self.app.config['SCHEMA_ENDPOINT'] = 'schema'
        self.app._init_schema_endpoint()

        r = self.test_client.get('/schema/%s' % self.known_resource,
                                 headers=self.invalid_auth)
        self.assert401(r.status_code)

    def test_home_public_methods(self):
        self.app.config['PUBLIC_METHODS'] = ['GET']
        r = self.test_client.get('/')
        self.assert200(r.status_code)
        self.test_restricted_resource_access()
        self.test_restricted_item_access()

    def test_public_methods_resource(self):
        self.app.config['PUBLIC_METHODS'] = ['GET']
        domain = self.app.config['DOMAIN']
        for resource, settings in domain.items():
            del(settings['public_methods'])
        self.app.set_defaults()
        del(domain['peopleinvoices'])
        del(domain['peoplerequiredinvoices'])
        del(domain['peoplesearches'])
        del(domain['internal_transactions'])
        del(domain['child_products'])
        for resource in domain:
            url = self.app.config['URLS'][resource]
            r = self.test_client.get(url)
            self.assert200(r.status_code)
            r = self.test_client.post(url, data={'key1': 'value1'})
            self.assert401or405(r.status_code)
            r = self.test_client.delete(url)
            self.assert401or405(r.status_code)
        self.test_restricted_item_access()

    def test_public_methods_but_locked_resource(self):
        self.app.config['PUBLIC_METHODS'] = ['GET']
        domain = self.app.config['DOMAIN']
        for _, settings in domain.items():
            del(settings['public_methods'])
        self.app.set_defaults()
        domain[self.known_resource]['public_methods'] = []
        r = self.test_client.get(self.known_resource_url)
        self.assert401(r.status_code)

    def test_public_methods_but_locked_item(self):
        self.app.config['PUBLIC_ITEM_METHODS'] = ['GET']
        domain = self.app.config['DOMAIN']
        for _, settings in domain.items():
            del(settings['public_item_methods'])
        self.app.set_defaults()
        domain[self.known_resource]['public_item_methods'] = []
        r = self.test_client.get(self.item_id_url)
        self.assert401(r.status_code)

    def test_public_methods_item(self):
        self.app.config['PUBLIC_ITEM_METHODS'] = ['GET']
        for _, settings in self.app.config['DOMAIN'].items():
            del(settings['public_item_methods'])
        self.app.set_defaults()
        # we're happy with testing just one client endpoint, but for sake of
        # completeness we shold probably test item endpoints for every resource
        r = self.test_client.get(self.item_id_url)
        self.assert200(r.status_code)
        r = self.test_client.patch(self.item_id_url)
        self.assert401(r.status_code)
        r = self.test_client.delete(self.item_id_url)
        self.assert401(r.status_code)

    def test_bad_auth_class(self):
        self.app = Eve(settings=self.settings_file, auth=BadBasicAuth)
        self.test_client = self.app.test_client()
        r = self.test_client.get('/', headers=self.valid_auth)
        # will fail because check_auth() is not implemented in the custom class
        self.assert500(r.status_code)

    def test_instanced_auth(self):
        # tests that the 'auth' argument can also be a class instance. See
        # #248.

        # current self.app instance has an instanced auth class already, and it
        # is consistent with the super class running the test (Token, HMAC or
        # Basic), so we are just going to use it (self.app.auth) on a new Eve
        # instance.

        auth = self.app.auth
        self.app = Eve(settings=self.settings_file, auth=auth)
        self.test_client = self.app.test_client()
        r = self.test_client.get('/', headers=self.valid_auth)
        self.assert200(r.status_code)

    def test_rfc2617_response(self):
        r = self.test_client.get('/')
        self.assert401(r.status_code)
        self.assertTrue(('WWW-Authenticate', 'Basic realm="%s"' %
                         eve.__package__) in r.headers.to_wsgi_list())

    def test_allowed_roles_does_not_change(self):
        self.test_client.get(self.known_resource_url)
        resource = self.app.config['DOMAIN'][self.known_resource]
        self.assertEqual(resource['allowed_roles'], ['admin'])

    def test_allowed_item_roles_does_not_change(self):
        self.test_client.get(self.item_id_url)
        resource = self.app.config['DOMAIN'][self.known_resource]
        self.assertEqual(resource['allowed_item_roles'], ['admin'])

    def test_ALLOWED_ROLES_does_not_change(self):
        self.app.config['ALLOWED_ROLES'] = ['admin']
        self.app.config['ALLOWED_READ_ROLES'] = ['reader']
        self.test_client.get('/')
        self.assertEqual(self.app.config['ALLOWED_ROLES'], ['admin'])


class TestTokenAuth(TestBasicAuth):
    def setUp(self):
        super(TestTokenAuth, self).setUp()
        self.app = Eve(settings=self.settings_file, auth=ValidTokenAuth)
        self.test_client = self.app.test_client()
        self.valid_auth = [('Authorization', 'Basic dGVzdF90b2tlbjo='),
                           self.content_type]
        self.setUpRoles()

    def test_custom_auth(self):
        self.assertTrue(isinstance(self.app.auth, ValidTokenAuth))


<<<<<<< HEAD
=======
class TestBearerTokenAuth(TestTokenAuth):
    def setUp(self):
        super(TestBearerTokenAuth, self).setUp()
        self.valid_auth = [('Authorization', 'Token test_token'),
                           self.content_type]

    def test_bad_auth_class(self):
        self.app = Eve(settings=self.settings_file, auth=BadTokenAuth)
        self.test_client = self.app.test_client()
        r = self.test_client.get('/', headers=self.valid_auth)
        # will fail because check_auth() is not implemented in the custom class
        self.assert500(r.status_code)


>>>>>>> 47bb7d11
class TestCustomTokenAuth(TestTokenAuth):
    def setUp(self):
        super(TestCustomTokenAuth, self).setUp()
        self.valid_auth = [('Authorization', 'Token test_token'),
                           self.content_type]

    def test_bad_auth_class(self):
        self.app = Eve(settings=self.settings_file, auth=BadTokenAuth)
        self.test_client = self.app.test_client()
        r = self.test_client.get('/', headers=self.valid_auth)
        # will fail because check_auth() is not implemented in the custom class
        self.assert500(r.status_code)


class TestHMACAuth(TestBasicAuth):
    def setUp(self):
        super(TestHMACAuth, self).setUp()
        self.app = Eve(settings=self.settings_file, auth=ValidHMACAuth)
        self.test_client = self.app.test_client()
        self.valid_auth = [('Authorization', 'admin:secret'),
                           self.content_type]
        self.setUpRoles()

    def test_custom_auth(self):
        self.assertTrue(isinstance(self.app.auth, ValidHMACAuth))

    def test_bad_auth_class(self):
        self.app = Eve(settings=self.settings_file, auth=BadHMACAuth)
        self.test_client = self.app.test_client()
        r = self.test_client.get('/', headers=self.valid_auth)
        # will fail because check_auth() is not implemented in the custom class
        self.assert500(r.status_code)

    def test_rfc2617_response(self):
        r = self.test_client.get('/')
        self.assert401(r.status_code)

    def test_post_resource_hmac_auth(self):
        # Test that user restricted access works with HMAC auth.
        resource_def = self.app.config['DOMAIN']['restricted']
        resource_def['auth_field'] = 'username'
        url = resource_def['url']
        data = {"ref": "0123456789123456789012345"}

        r = self.app.test_client().post(url, data=json.dumps(data),
                                        headers=self.valid_auth,
                                        content_type='application/json')

        # Verify that we can retrieve the same document
        r, status = self.parse_response(
            self.app.test_client().get(url, headers=self.valid_auth))
        self.assert200(status)
        self.assertEqual(len(r['_items']), 1)
        self.assertEqual(r['_items'][0]['ref'], data['ref'])


class TestResourceAuth(TestBase):
    def test_resource_only_auth(self):
        # no auth at the API level
        self.app = Eve(settings=self.settings_file)
        self.test_client = self.app.test_client()
        # explicit auth for just one resource
        self.app.config['DOMAIN']['contacts']['authentication'] = \
            ValidBasicAuth()
        self.app.config['DOMAIN']['empty']['authentication'] = ValidTokenAuth()
        self.app.set_defaults()
        basic_auth = [('Authorization', 'Basic YWRtaW46c2VjcmV0')]
        token_auth = [('Authorization', 'Basic dGVzdF90b2tlbjo=')]

        # 'contacts' endpoints are protected
        r = self.test_client.get(self.known_resource_url)
        self.assert401(r.status_code)
        r = self.test_client.get(self.item_id_url)
        self.assert401(r.status_code)
        # both with BasicAuth.
        _, status = self.parse_response(
            self.test_client.get(self.known_resource_url, headers=basic_auth))
        self.assert200(status)
        _, status = self.parse_response(
            self.test_client.get(self.item_id_url, headers=basic_auth))
        self.assert200(status)

        # 'empty' resource endpoint is also protected
        r = self.test_client.get(self.empty_resource_url)
        self.assert401(r.status_code)
        # but with TokenAuth
        r = self.test_client.get(self.empty_resource_url, headers=token_auth)
        self.assert200(r.status_code)

        # other resources are not protected
        r = self.test_client.get(self.readonly_resource_url)
        self.assert200(r.status_code)


class TestUserRestrictedAccess(TestBase):
    def setUp(self):
        super(TestUserRestrictedAccess, self).setUp()

        self.app = Eve(settings=self.settings_file, auth=ValidBasicAuth)

        # using this endpoint since it is a copy of 'contacts' with
        # no filter on the datasource
        self.url = 'restricted'
        self.resource = self.app.config['DOMAIN'][self.url]
        self.test_client = self.app.test_client()

        self.valid_auth = [('Authorization', 'Basic YWRtaW46c2VjcmV0')]
        self.invalid_auth = [('Authorization', 'Basic IDontThinkSo')]
        self.field_name = 'auth_field'
        self.data = json.dumps({"ref": "0123456789123456789012345"})

        for _, settings in self.app.config['DOMAIN'].items():
            settings[self.field_name] = 'username'

        self.resource['public_methods'] = []

    def test_get(self):
        data, status = self.parse_response(
            self.test_client.get(self.url, headers=self.valid_auth))
        self.assert200(status)
        # no data has been saved by user 'admin' yet,
        # so assert we get an empty result set back.
        self.assertEqual(len(data['_items']), 0)

        # Add a user belonging to `admin`
        new_user = self.random_contacts(1)[0]
        new_user['username'] = 'admin'
        _db = self.connection[self.app.config['MONGO_DBNAME']]
        _db.contacts.insert(new_user)

        # Verify that we can retrieve it
        data2, status2 = self.parse_response(
            self.test_client.get(self.url,
                                 headers=self.valid_auth))
        self.assert200(status2)
        self.assertEqual(len(data2['_items']), 1)

    def test_get_by_auth_field_criteria(self):
        """ If we attempt to retrieve an object by the same field
        that is in `auth_field`, then the request is /unauthorized/,
        and should fail and return 401.

        This test verifies that the `auth_field` does not overwrite
        a `client_filter` or url param.
        """
        _, status = self.parse_response(
            self.test_client.get(self.user_username_url,
                                 headers=self.valid_auth))
        self.assert401(status)

    def test_get_by_auth_field_id(self):
        """ To test handling of ObjectIds
        """
        # set auth_field to `_id`
        self.domain['users'][self.field_name] = \
            self.domain['users']['id_field']

        _, status = self.parse_response(
            self.test_client.get(self.user_id_url,
                                 headers=self.valid_auth))
        self.assert401(status)

    def test_filter_by_auth_field_id(self):
        """ To test handling of ObjectIds when using a `where` clause
        We need to make sure we *match* an object ID when it is the
        same
        """
        _id = ObjectId('deadbeefdeadbeefdeadbeef')
        resource_def = self.app.config['DOMAIN']['users']
        resource_def['authentication'].request_auth_value = _id

        # set auth_field to `_id`
        resource_def[self.field_name] = '_id'

        # Retrieving a /different user/ by id returns 401
        user_url = '/users/'
        filter_by_id = 'where=_id==ObjectId("%s")'
        filter_query = filter_by_id % self.user_id

        _, status = self.parse_response(
            self.test_client.get('%s?%s' % (user_url, filter_query),
                                 headers=self.valid_auth))
        self.assert401(status)

        # Create a user account belonging to admin
        new_user = self.random_contacts(1)[0]
        new_user['_id'] = _id
        new_user['username'] = 'admin'
        _db = self.connection[self.app.config['MONGO_DBNAME']]
        _db.contacts.insert(new_user)

        # Retrieving /the same/ user by id returns OK
        filter_query_2 = filter_by_id % 'deadbeefdeadbeefdeadbeef'
        data2, status2 = self.parse_response(
            self.test_client.get('%s?%s' % (user_url, filter_query_2),
                                 headers=self.valid_auth))
        self.assert200(status2)
        self.assertEqual(len(data2['_items']), 1)

    def test_collection_get_public(self):
        """ Test that if GET is in `public_methods` the `auth_field`
        criteria is overruled
        """
        self.resource['public_methods'].append('GET')
        data, status = self.parse_response(
            self.test_client.get(self.url))      # no auth
        self.assert200(status)
        # no data has been saved by user 'admin' yet,
        # but we should get all the other results back
        self.assertEqual(len(data['_items']), 25)

    def test_item_get_public(self):
        """ Test that if GET is in `public_item_methods` the `auth_field`
        criteria is overruled
        """
        self.resource['public_item_methods'].append('GET')
        data, status = self.parse_response(
            self.test_client.get(self.item_id_url,
                                 headers=self.valid_auth))
        self.assert200(status)
        self.assertEqual(data['_id'], self.item_id)

    def test_post(self):
        _, status = self.post()
        self.assert201(status)
        data, status = self.parse_response(
            self.test_client.get(self.url,
                                 headers=self.valid_auth))
        self.assert200(status)
        # len of 1 as there are is only 1 doc saved by user

    def test_unique_to_user_on_post(self):
        # make the field unique to user, not globally.
        self.resource['schema']['ref']['unique'] = False
        self.resource['schema']['ref']['unique_to_user'] = True

        # first post as 'admin' is a success.
        _, status = self.post()
        self.assert201(status)

        # second post as 'admin' fails since value is not unique to user.
        _, status = self.post()
        self.assert422(status)

        self.resource['authentication'].request_auth_value = 'alt'
        # first post as 'alt' succeeds as value is unique to this user.
        alt_auth = [('Authorization', 'Basic YWx0OnNlY3JldA==')]
        r = self.test_client.post(self.url,
                                  data=self.data,
                                  headers=alt_auth,
                                  content_type='application/json')

        self.assert201(r.status_code)

        # second post as 'alt' fails since value is not unique to user anymore.
        r = self.test_client.post(self.url,
                                  data=self.data,
                                  headers=alt_auth,
                                  content_type='application/json')

        # post succeeds since value is unique to 'alt' user
        self.assert422(r.status_code)

    def test_post_resource_auth(self):
        # Ticket #231.
        # Test that user restricted access works fine if there's no global
        # level auth, which is set at resource level instead.

        # no global auth.
        self.app = Eve(settings=self.settings_file)

        # set auth at resource level instead.
        resource_def = self.app.config['DOMAIN'][self.url]
        resource_def['authentication'] = ValidBasicAuth
        resource_def['auth_field'] = 'username'

        # post with valid auth - must store the document with the correct
        # auth_field.
        r = self.app.test_client().post(self.url, data=self.data,
                                        headers=self.valid_auth,
                                        content_type='application/json')
        _, status = self.parse_response(r)

        # Verify that we can retrieve the same document
        data, status = self.parse_response(
            self.app.test_client().get(self.url, headers=self.valid_auth))
        self.assert200(status)
        self.assertEqual(len(data['_items']), 1)
        self.assertEqual(data['_items'][0]['ref'],
                         json.loads(self.data)['ref'])

    def test_post_bandwidth_saver_off_resource_auth(self):
        """ Test that when BANDWIDTH_SAVER is turned off the auth_field is
        not exposed in the response payload
        """
        self.app.config['BANDWIDTH_SAVER'] = False
        r = self.app.test_client().post(self.url, data=self.data,
                                        headers=self.valid_auth,
                                        content_type='application/json')
        r, status = self.parse_response(r)
        self.assertTrue('username' not in r)

    def test_put(self):
        new_ref = "9999999999999999999999999"
        changes = json.dumps({"ref": new_ref})

        # post document
        data, status = self.post()

        # retrieve document metadata
        url = '%s/%s' % (self.url, data['_id'])
        response = self.test_client.get(url, headers=self.valid_auth)
        etag = response.headers['ETag']

        # perform put
        headers = [('If-Match', etag), self.valid_auth[0]]
        response, status = self.parse_response(
            self.test_client.put(url, data=json.dumps(changes),
                                 headers=headers,
                                 content_type='application/json'))
        self.assert200(status)

        # document still accessible with same auth
        data, status = self.parse_response(
            self.test_client.get(url, headers=self.valid_auth))
        self.assert200(status)
        self.assertEqual(data['ref'], new_ref)

    def test_put_resource_auth(self):
        # no global auth.
        self.app = Eve(settings=self.settings_file)

        # set auth at resource level instead.
        resource_def = self.app.config['DOMAIN'][self.url]
        resource_def['authentication'] = ValidBasicAuth
        resource_def['auth_field'] = 'username'

        # post
        r = self.app.test_client().post(self.url, data=self.data,
                                        headers=self.valid_auth,
                                        content_type='application/json')
        data, status = self.parse_response(r)

        # retrieve document metadata
        url = '%s/%s' % (self.url, data['_id'])
        response = self.app.test_client().get(url, headers=self.valid_auth)
        etag = response.headers['ETag']

        new_ref = "9999999999999999999999999"
        changes = json.dumps({"ref": new_ref})

        # put
        headers = [('If-Match', etag), self.valid_auth[0]]
        response, status = self.parse_response(
            self.app.test_client().put(url, data=json.dumps(changes),
                                       headers=headers,
                                       content_type='application/json'))
        self.assert200(status)

        # document still accessible with same auth
        data, status = self.parse_response(
            self.app.test_client().get(url, headers=self.valid_auth))
        self.assert200(status)
        self.assertEqual(data['ref'], new_ref)

    def test_put_bandwidth_saver_off_resource_auth(self):
        """ Test that when BANDWIDTH_SAVER is turned off the auth_field is
        not exposed in the response payload
        """
        self.app.config['BANDWIDTH_SAVER'] = False

        new_ref = "9999999999999999999999999"
        changes = json.dumps({"ref": new_ref})

        # post document
        data, status = self.post()

        url = '%s/%s' % (self.url, data['_id'])

        # perform put
        headers = [('If-Match', data['_etag']), self.valid_auth[0]]
        response, status = self.parse_response(
            self.test_client.put(url, data=json.dumps(changes),
                                 headers=headers,
                                 content_type='application/json'))
        self.assertTrue('username' not in response)

    def test_patch(self):
        new_ref = "9999999999999999999999999"
        changes = json.dumps({"ref": new_ref})
        data, status = self.post()
        url = '%s/%s' % (self.url, data['_id'])
        response = self.test_client.get(url, headers=self.valid_auth)
        etag = response.headers['ETag']
        headers = [('If-Match', etag), self.valid_auth[0]]
        response, status = self.parse_response(
            self.test_client.patch(url, data=json.dumps(changes),
                                   headers=headers,
                                   content_type='application/json'))
        self.assert200(status)

        data, status = self.parse_response(
            self.test_client.get(url, headers=self.valid_auth))
        self.assert200(status)
        self.assertEqual(data['ref'], new_ref)

    def test_delete(self):
        _db = self.connection[MONGO_DBNAME]

        # make sure that other documents in the collections are untouched.
        cursor = _db.contacts.find()
        docs_num = cursor.count()

        _, _ = self.post()

        # after the post we only get back 1 document as it's the only one we
        # inserted directly (others are filtered out).
        response, status = self.parse_response(
            self.test_client.get(self.url, headers=self.valid_auth))
        self.assert200(status)
        self.assertEqual(len(response[self.app.config['ITEMS']]), 1)

        # delete the document we just inserted
        response, status = self.parse_response(
            self.test_client.delete(self.url, headers=self.valid_auth))
        self.assert204(status)

        # we now get an empty items list (other documents in collection are
        # filtered by auth).
        response, status = self.parse_response(
            self.test_client.get(self.url, headers=self.valid_auth))
        self.assert200(status)
        # if it's a dict, we only got 1 item back which is expected
        self.assertEqual(len(response[self.app.config['ITEMS']]), 0)

        # make sure no other document has been deleted.
        cursor = _db.contacts.find()
        self.assertEqual(cursor.count(), docs_num)

    def test_delete_item(self):
        _db = self.connection[MONGO_DBNAME]

        # make sure that other documents in the collections are untouched.
        cursor = _db.contacts.find()
        docs_num = cursor.count()

        data, _ = self.post()

        # get back the document with its new etag
        url = '%s/%s' % (self.url, data['_id'])
        response = self.test_client.get(url, headers=self.valid_auth)
        etag = response.headers['ETag']
        headers = [('If-Match', etag),
                   ('Authorization', 'Basic YWRtaW46c2VjcmV0')]

        # delete the document
        response, status = self.parse_response(
            self.test_client.delete(url, headers=headers))
        self.assert204(status)

        # make sure no other document has been deleted.
        cursor = _db.contacts.find()
        self.assertEqual(cursor.count(), docs_num)

    def post(self):
        r = self.test_client.post(self.url,
                                  data=self.data,
                                  headers=self.valid_auth,
                                  content_type='application/json')
        return self.parse_response(r)<|MERGE_RESOLUTION|>--- conflicted
+++ resolved
@@ -277,8 +277,6 @@
         self.assertTrue(isinstance(self.app.auth, ValidTokenAuth))
 
 
-<<<<<<< HEAD
-=======
 class TestBearerTokenAuth(TestTokenAuth):
     def setUp(self):
         super(TestBearerTokenAuth, self).setUp()
@@ -293,7 +291,6 @@
         self.assert500(r.status_code)
 
 
->>>>>>> 47bb7d11
 class TestCustomTokenAuth(TestTokenAuth):
     def setUp(self):
         super(TestCustomTokenAuth, self).setUp()
