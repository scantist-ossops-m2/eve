--- conflicted
+++ resolved
@@ -6,11 +6,7 @@
 
     Utility functions for API methods implementations.
 
-<<<<<<< HEAD
-    :copyright: (c) 2016 by Nicola Iarocci.
-=======
     :copyright: (c) 2017 by Nicola Iarocci.
->>>>>>> 47bb7d11
     :license: BSD, see LICENSE for more details.
 """
 import base64
@@ -391,13 +387,10 @@
                         for opttype in field_schema.get(x_of_type, []):
                             schema = {field: {'type': opttype}}
                             serialize(document, schema=schema)
-<<<<<<< HEAD
-=======
                 if config.AUTO_CREATE_LISTS and field_type == 'list':
                     # Convert single values to lists
                     if not isinstance(document[field], list):
                         document[field] = [document[field]]
->>>>>>> 47bb7d11
                 if 'schema' in field_schema:
                     field_schema = field_schema['schema']
                     if 'dict' in (field_type, field_schema.get('type')):
@@ -426,8 +419,6 @@
                                               schema=sublist_schema['schema'])
                                 elif item_type in app.data.serializers:
                                     sublist[i] = serialize_value(item_type, v)
-<<<<<<< HEAD
-=======
                     elif field_schema.get('type') is None:
                         # a list of items determined by *of rules
                         for x_of in ['allof', 'anyof', 'oneof', 'noneof']:
@@ -442,7 +433,6 @@
                                     'type': field_type,
                                     'schema': {'type': opttype}}}
                                 serialize(document, schema=schema)
->>>>>>> 47bb7d11
                     else:
                         # a list of one type, arbitrary length
                         field_type = field_schema.get('type')
@@ -466,14 +456,11 @@
                         for field in target:
                             target[field] = \
                                 serialize_value(field_type, target[field])
-<<<<<<< HEAD
-=======
                     elif field_type == 'dict':
                         for subdocument in document[field].values():
                             serialize(
                                 subdocument,
                                 schema=field_schema['valueschema']['schema'])
->>>>>>> 47bb7d11
                 elif field_type in app.data.serializers:
                     # a simple field
                     document[field] = \
