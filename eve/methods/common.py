# -*- coding: utf-8 -*-

"""
    eve.methods.common
    ~~~~~~~~~~~~~~~~~~

    Utility functions for API methods implementations.

    :copyright: (c) 2017 by Nicola Iarocci.
    :license: BSD, see LICENSE for more details.
"""
import base64
import re
import time
from collections import Counter
from copy import copy
from datetime import datetime, timezone
from functools import wraps

import simplejson as json
from bson.dbref import DBRef
from bson.errors import InvalidId
from cerberus import rules_set_registry, schema_registry
from flask import abort
from flask import current_app as app
from flask import g, request
from werkzeug.datastructures import CombinedMultiDict, MultiDict

from eve.utils import (auto_fields, config, debug_error_message, document_etag,
                       parse_request)
from eve.versioning import (get_data_version_relation_document,
                            resolve_document_version)


def get_document(
    resource,
    concurrency_check,
    original=None,
    check_auth_value=True,
    force_auth_field_projection=False,
    mongo_options=None,
    **lookup
):
    """Retrieves and return a single document. Since this function is used by
    the editing methods (PUT, PATCH, DELETE), we make sure that the client
    request references the current representation of the document before
    returning it. However, this concurrency control may be turned off by
    internal functions. If resource enables soft delete, soft deleted documents
    will be returned, and must be handled by callers.

    :param resource: the name of the resource to which the document belongs to.
    :param concurrency_check: boolean check for concurrency control
    :param original: in case the document was already retrieved before
    :param check_auth_value: a boolean flag indicating if the find operation
                             should consider user-restricted resource
                             access. Defaults to ``True``.
    :param force_auth_field_projection: a boolean flag indicating if the
                                        find operation should always include
                                        the user-restricted resource access
                                        field (if configured). Defaults to
                                        ``False``.
    :param mongo_options: Options to pass to PyMongo. e.g. read_preferences.
    :param **lookup: document lookup query

    .. versionchanged:: 0.6
        Return soft deleted documents.

    .. versionchanged:: 0.5
       Concurrency control optional for internal functions.
       ETAG are now stored with the document (#369).

    .. versionchanged:: 0.0.9
       More informative error messages.

    .. versionchanged:: 0.0.5
      Pass current resource to ``parse_request``, allowing for proper
      processing of new configuration settings: `filters`, `sorting`, `paging`.
    """
    req = parse_request(resource)
    if config.DOMAIN[resource]["soft_delete"]:
        # get_document should always fetch soft deleted documents from the db
        # callers must handle soft deleted documents
        req.show_deleted = True

    if original:
        document = original
    else:
        document = app.data.find_one(
            resource,
            req,
            check_auth_value,
            force_auth_field_projection,
            mongo_options=mongo_options,
            **lookup
        )

    if document:
        e_if_m = config.ENFORCE_IF_MATCH
        if_m = config.IF_MATCH
        if not req.if_match and e_if_m and if_m and concurrency_check:
            # we don't allow editing unless the client provides an etag
            # for the document or explicitly decides to allow editing by either
            # disabling the ``concurrency_check`` or ``IF_MATCH`` or
            # ``ENFORCE_IF_MATCH`` fields.
            abort(
                428,
                description="To edit a document "
                "its etag must be provided using the If-Match header",
            )

        # ensure the retrieved document has LAST_UPDATED and DATE_CREATED,
        # eventually with same default values as in GET.
        document[config.LAST_UPDATED] = last_updated(document)
        document[config.DATE_CREATED] = date_created(document)

        if req.if_match and concurrency_check:
            ignore_fields = config.DOMAIN[resource]["etag_ignore_fields"]
            etag = document.get(
                config.ETAG, document_etag(document, ignore_fields=ignore_fields)
            )
            if req.if_match != etag:
                # client and server etags must match, or we don't allow editing
                # (ensures that client's version of the document is up to date)
                abort(412, description="Client and server etags don't match")

    return document


def parse(value, resource):
    """Safely evaluates a string containing a Python expression. We are
    receiving json and returning a dict.

    :param value: the string to be evaluated.
    :param resource: name of the involved resource.

    .. versionchanged:: 0.1.1
       Serialize data-specific values as needed.

    .. versionchanged:: 0.1.0
       Support for PUT method.

    .. versionchanged:: 0.0.5
       Support for 'application/json' Content-Type.

    .. versionchanged:: 0.0.4
       When parsing POST requests, eventual default values are injected in
       parsed documents.
    """

    try:
        # assume it's not decoded to json yet (request Content-Type = form)
        document = json.loads(value)
    except Exception:
        # already a json
        document = value

    # if needed, get field values serialized by the data diver being used.
    # If any error occurs, assume validation will take care of it (i.e. a badly
    # formatted objectid).
    try:
        document = serialize(document, resource)
    except Exception:
        pass

    return document


def payload():
    """Performs sanity checks or decoding depending on the Content-Type,
    then returns the request payload as a dict. If request Content-Type is
    unsupported, aborts with a 400 (Bad Request).

    .. versionchanged:: 0.7
       Allow 'multipart/form-data' form fields to be JSON encoded, once the
       MULTIPART_FORM_FIELDS_AS_JSON setting was been set.

    .. versionchanged:: 0.3
       Allow 'multipart/form-data' content type.

    .. versionchanged:: 0.1.1
       Payload returned as a standard python dict regardless of request content
       type.

    .. versionchanged:: 0.0.9
       More informative error messages.
       request.get_json() replaces the now deprecated request.json


    .. versionchanged:: 0.0.7
       Native Flask request.json preferred over json.loads.

    .. versionadded: 0.0.5
    """
    content_type = request.headers.get("Content-Type", "").split(";")[0]

    if content_type in config.JSON_REQUEST_CONTENT_TYPES:
        return request.get_json(force=True)
    if content_type == "application/x-www-form-urlencoded":
        return (
            multidict_to_dict(request.form)
            if len(request.form)
            else abort(400, description="No form-urlencoded data supplied")
        )
    if content_type == "multipart/form-data":
        # as multipart is also used for file uploads, we let an empty
        # request.form go through as long as there are also files in the
        # request.
        if len(request.form) or len(request.files):
            # merge form fields and request files, so we get a single payload
            # to be validated against the resource schema.

            formItems = MultiDict(request.form)

            if config.MULTIPART_FORM_FIELDS_AS_JSON:
                for key, lst in formItems.lists():
                    new_lst = []
                    for value in lst:
                        try:
                            new_lst.append(json.loads(value))
                        except ValueError:
                            new_lst.append(json.loads('"{0}"'.format(value)))
                    formItems.setlist(key, new_lst)

            payload = CombinedMultiDict([formItems, request.files])
            return multidict_to_dict(payload)

        abort(400, description="No multipart/form-data supplied")
    abort(400, description="Unknown or no Content-Type header supplied")


def multidict_to_dict(multidict):
    """Convert a MultiDict containing form data into a regular dict. If the
    config setting AUTO_COLLAPSE_MULTI_KEYS is True, multiple values with the
    same key get entered as a list. If it is False, the first entry is picked.
    """
    if config.AUTO_COLLAPSE_MULTI_KEYS:
        d = dict(multidict.lists())
        for key, value in d.items():
            if len(value) == 1:
                d[key] = value[0]
        return d
    return multidict.to_dict()


class RateLimit():
    """Implements the Rate-Limiting logic using Redis as a backend.

    :param key_prefix: the key used to uniquely identify a client.
    :param limit: requests limit, per period.
    :param period: limit validity period
    :param send_x_headers: True if response headers are supposed to include
                           special 'X-RateLimit' headers

    .. versionadded:: 0.0.7
    """

    # Maybe has something complicated problems.

    def __init__(self, key, limit, period, send_x_headers=True):
        self.reset = int(time.time()) + period
        self.key = key
        self.limit = limit
        self.period = period
        self.send_x_headers = send_x_headers
        p = app.redis.pipeline()
        p.incr(self.key)
        p.expireat(self.key, self.reset)
        self.current = p.execute()[0]

    remaining = property(lambda x: x.limit - x.current)
    over_limit = property(lambda x: x.current > x.limit)


def get_rate_limit():
    """If available, returns a RateLimit instance which is valid for the
    current request-response.

    .. versionadded:: 0.0.7
    """
    return getattr(g, "_rate_limit", None)


def ratelimit():
    """Enables support for Rate-Limits on API methods
    The key is constructed by default from the remote address or the
    authorization.username if authentication is being used. On
    a authentication-only API, this will impose a ratelimit even on
    non-authenticated users, reducing exposure to DDoS attacks.

    Before the function is executed it increments the rate limit with the help
    of the RateLimit class and stores an instance on g as g._rate_limit. Also
    if the client is indeed over limit, we return a 429, see
    http://tools.ietf.org/html/draft-nottingham-http-new-status-04#section-4

    .. versionadded:: 0.0.7
    """

    def decorator(f):
        @wraps(f)
        def rate_limited(*args, **kwargs):
            method_limit = app.config.get("RATE_LIMIT_" + request.method)
            if method_limit and app.redis:
                limit = method_limit[0]
                period = method_limit[1]
                # If authorization is being used the key is 'username'.
                # Else, fallback to client IP.
                key = "rate-limit/%s" % (
                    request.authorization.username
                    if request.authorization
                    else request.remote_addr
                )
                rlimit = RateLimit(key, limit, period, True)
                if rlimit.over_limit:
                    abort(429, "Rate limit exceeded")
                # store the rate limit for further processing by
                # send_response
                g._rate_limit = rlimit
            else:
                g._rate_limit = None
            return f(*args, **kwargs)

        return rate_limited

    return decorator


def last_updated(document):
    """Fixes document's LAST_UPDATED field value. Flask-PyMongo returns
    timezone-aware values while stdlib datetime values are timezone-naive.
    Comparisons between the two would fail.

    If LAST_UPDATE is missing we assume that it has been created outside of the
    API context and inject a default value, to allow for proper computing of
    Last-Modified header tag. By design all documents return a LAST_UPDATED
    (and we don't want to break existing clients).

    :param document: the document to be processed.

    .. versionchanged:: 0.1.0
       Moved to common.py and renamed as public, so it can also be used by edit
       methods (via get_document()).

    .. versionadded:: 0.0.5
    """
    if config.LAST_UPDATED in document:
        return document[config.LAST_UPDATED].replace(tzinfo=None)
    return epoch()


def date_created(document):
    """If DATE_CREATED is missing we assume that it has been created outside
    of the API context and inject a default value. By design all documents
    return a DATE_CREATED (and we dont' want to break existing clients).

    :param document: the document to be processed.

    .. versionchanged:: 0.1.0
       Moved to common.py and renamed as public, so it can also be used by edit
       methods (via get_document()).

    .. versionadded:: 0.0.5
    """
    return document[config.DATE_CREATED] if config.DATE_CREATED in document else epoch()


def epoch():
    """A datetime.min alternative which won't crash on us.

    .. versionchanged:: 0.1.0
       Moved to common.py and renamed as public, so it can also be used by edit
       methods (via get_document()).

    .. versionadded:: 0.0.5
    """
    return datetime(1970, 1, 1)


def serialize(document, resource=None, schema=None, fields=None):
    """Recursively handles field values that require data-aware serialization.
    Relies on the app.data.serializers dictionary.

    .. versionchanged: 0.8.1
       Normalize dotted fields according to normalized_dotted_fields. See #1173.

    .. versionchanged:: 0.7
       Add support for normalizing anyof-like rules inside lists. See #876.

    .. versionchanged:: 0.6
       Add support for normalizing dotted fields.

    .. versionchanged:: 0.5.4
       Fix serialization of lists of lists. See # 614.

    .. versionchanged:: 0.5.3
       Don't block on custom serialization errors so the whole document can
       be processed. See #568.

    .. versionchanged:: 0.5.2
       Fix serialization of keyschemas with objectids. See #525.

    .. versionchanged:: 0.3
       Fix serialization of sub-documents. See #244.

    .. versionadded:: 0.1.1
    """

    def resolve_schema(schema):
        return schema if isinstance(schema, dict) else schema_registry.get(schema)

    if (
        resource not in config.DOMAIN
        or config.DOMAIN[resource]["normalize_dotted_fields"]
    ):
        normalize_dotted_fields(document)

    if app.data.serializers:
        if resource:
            schema = resolve_schema(config.DOMAIN[resource]["schema"])
        if not fields:
            fields = document.keys()
        for field in fields:
            if document[field] is None:
                continue
            if field in schema:
                field_schema = schema[field]
                if not isinstance(field_schema, dict):
                    field_schema = rules_set_registry.get(field_schema)
                field_types = field_schema.get("type")
                if not isinstance(field_types, list):
                    field_types = [field_types]
                for field_type in field_types:
                    for x_of in ["allof", "anyof", "oneof", "noneof"]:
                        for optschema in field_schema.get(x_of, []):
                            optschema = dict(field_schema, **optschema)
                            optschema.pop(x_of, None)
                            serialize(document, schema={field: optschema})
                        x_of_type = "{0}_type".format(x_of)
                        for opttype in field_schema.get(x_of_type, []):
                            optschema = dict(field_schema, type=opttype)
                            optschema.pop(x_of_type, None)
                            serialize(document, schema={field: optschema})
                    if config.AUTO_CREATE_LISTS and field_type == "list":
                        # Convert single values to lists
                        if not isinstance(document[field], list):
                            document[field] = [document[field]]
                    if "schema" in field_schema:
                        field_schema = resolve_schema(field_schema["schema"])
                        if "dict" in (field_type, field_schema.get("type")):
                            # either a dict or a list of dicts
                            embedded = (
                                [document[field]]
                                if field_type == "dict"
                                else document[field]
                            )
                            for subdocument in embedded:
                                if not isinstance(subdocument, dict):
                                    # value is not a dict - continue
                                    # serialization error will be reported by
                                    # validation if appropriate
                                    continue
                                if "schema" in field_schema:
                                    serialize(
                                        subdocument, schema=field_schema["schema"]
                                    )
                                else:
                                    serialize(subdocument, schema=field_schema)
                        elif field_schema.get("type") == "list":
                            # a list of lists
                            sublist_schema = resolve_schema(field_schema.get("schema"))
                            item_type = sublist_schema.get("type")
                            for sublist in document[field]:
                                for i, v in enumerate(sublist):
                                    if item_type == "dict":
                                        serialize(
                                            sublist[i], schema=sublist_schema["schema"]
                                        )
                                    elif item_type in app.data.serializers:
                                        sublist[i] = serialize_value(item_type, v)
                        elif field_schema.get("type") is None:
                            # a list of items determined by *of rules
                            for x_of in ["allof", "anyof", "oneof", "noneof"]:
                                for optschema in field_schema.get(x_of, []):
                                    serialize(
                                        document,
                                        schema={
                                            field: {
                                                "type": field_type,
                                                "schema": optschema,
                                            }
                                        },
                                    )
                                x_of_type = "{0}_type".format(x_of)
                                for opttype in field_schema.get(x_of_type, []):
                                    serialize(
                                        document,
                                        schema={
                                            field: {
                                                "type": field_type,
                                                "schema": {"type": opttype},
                                            }
                                        },
                                    )
                        else:
                            # a list of one type, arbitrary length
                            field_type = field_schema.get("type")
                            if field_type in app.data.serializers:
                                for i, v in enumerate(document[field]):
                                    document[field][i] = serialize_value(field_type, v)
                    elif "items" in field_schema:
                        # a list of multiple types, fixed length
                        for i, (s, v) in enumerate(
                            zip(field_schema["items"], document[field])
                        ):
                            field_type = s.get("type")
                            if field_type in app.data.serializers:
                                document[field][i] = serialize_value(
                                    field_type, document[field][i]
                                )
                    elif "valueschema" in field_schema:
                        # a valueschema
                        field_type = field_schema["valueschema"]["type"]
                        if field_type == "objectid":
                            target = document[field]
                            for field in target:
                                target[field] = serialize_value(
                                    field_type, target[field]
                                )
                        elif field_type == "dict":
                            for subdocument in document[field].values():
                                serialize(
                                    subdocument,
                                    schema=field_schema["valueschema"]["schema"],
                                )

                    elif field_type in app.data.serializers:
                        # a simple field
                        document[field] = serialize_value(field_type, document[field])

    return document


def serialize_value(field_type, value):
    """Serialize value of a given type. Relies on the app.data.serializers
    dictionary.
    """
    try:
        return app.data.serializers[field_type](value)
    except (KeyError, ValueError, TypeError, InvalidId):
        # value can't be cast or no serializer defined, return as is and
        # validation will later report back the issue.
        return value


def normalize_dotted_fields(document):
    """Normalizes eventual dotted fields so validation can be performed
    seamlessly. For example this document:

        {"location.city": "a nested city"}

    would be normalized to:

        {"location": {"city": "a nested city"}}

    Being recursive, normalizing of sub-documents is also supported. For
    example:

        {"location": {"city": "a city", "sub.address": "a subaddress"}}

    would be normalized to:

        {"location": {"city": "a city", "sub": {"address": "a subaddress}}}

    .. versionchanged:: 0.7
       Fix normalization of nested inputs (#738).

    .. versionadded:: 0.6
    """
    if isinstance(document, list):
        prev = document
        for i in prev:
            normalize_dotted_fields(i)
    elif isinstance(document, dict):
        for field in list(document):
            if "." in field:
                parts = field.split(".")
                prev = document
                for part in parts[:-1]:
                    if part not in prev:
                        prev[part] = {}
                    prev = prev[part]
                if isinstance(document[field], (dict, list)):
                    normalize_dotted_fields(document[field])
                prev[parts[-1]] = document[field]
                document.pop(field)
            elif isinstance(document[field], (dict, list)):
                normalize_dotted_fields(document[field])


def build_response_document(document, resource, embedded_fields, latest_doc=None):
    """Prepares a document for response including generation of ETag and
    metadata fields.

    :param document: the document to embed other documents into.
    :param resource: the resource name.
    :param embedded_fields: the list of fields we are allowed to embed.
    :param document: the latest version of document.

    .. versionchanged:: 0.8.2
       Add data relation fields hateoas support (#1204).

    .. versionchanged:: 0.5
       Only compute ETAG if necessary (#369).
       Add version support (#475).

    .. versionadded:: 0.4
    """
    resource_def = config.DOMAIN[resource]

    resolve_resource_projection(document, resource)

    # need to update the document field since the etag must be computed on the
    # same document representation that might have been used in the collection
    # 'get' method
    document[config.DATE_CREATED] = date_created(document)
    document[config.LAST_UPDATED] = last_updated(document)

    # Up to v0.4 etags were not stored with the documents.
    if config.IF_MATCH and config.ETAG not in document:
        ignore_fields = resource_def["etag_ignore_fields"]
        document[config.ETAG] = document_etag(document, ignore_fields=ignore_fields)

    # hateoas links
    if resource_def["hateoas"] and resource_def["id_field"] in document:
        version = None
        if resource_def["versioning"] is True and request.args.get(
            config.VERSION_PARAM
        ):
            version = document[config.VERSION]

        self_dict = {
            "self": document_link(resource, document[resource_def["id_field"]], version)
        }
        if config.LINKS not in document:
            document[config.LINKS] = self_dict
        elif "self" not in document[config.LINKS]:
            document[config.LINKS].update(self_dict)

        # add data relation links if hateoas enabled
        resolve_data_relation_links(document, resource)

    # add version numbers
    resolve_document_version(document, resource, "GET", latest_doc)

    # resolve media
    resolve_media_files(document, resource)

    # resolve soft delete
    if resource_def["soft_delete"] is True:
        if document.get(config.DELETED) is None:
            document[config.DELETED] = False
        elif document[config.DELETED] is True:
            # Soft deleted documents are sent without expansion of embedded
            # documents. Return before resolving them.
            return

    # resolve embedded documents
    resolve_embedded_documents(document, resource, embedded_fields)


def resolve_resource_projection(document, resource):
    """Purges a document of fields that are not included in its resource
    projecton.

    :param document: the original document.
    :param resource: the resource name.
    """

    if config.BANDWIDTH_SAVER:
        return

    resource_def = config.DOMAIN[resource]
    projection = resource_def["datasource"]["projection"]
    projection_enabled = resource_def["projection"]
    # Fix for #1338
    if not projection_enabled or not projection:
        # BANDWIDTH_SAVER is disabled, and no projection is defined or
        # projection feature is disabled, so return entire document.
        return
    fields = {
        field for field, value in projection.items() if value and field in document
    }
    fields.add(resource_def["id_field"])

    for field in set(document.keys()) - fields:
        del document[field]


def field_definition(resource, chained_fields):
    """Resolves query string to resource with dot notation like
    'people.address.city' and returns corresponding field definition
    of the resource

    :param resource: the resource name whose field to be accepted.
    :param chained_fields: query string to retrieve field definition

    .. versionchanged:: 0.8.2
       fix field definition for list without a schema. See #1204.

    .. versionadded 0.5
    """
    definition = config.DOMAIN[resource]
    subfields = chained_fields.split(".")

    for field in subfields:
        if field not in definition.get("schema", {}):
            if "data_relation" in definition:
                sub_resource = definition["data_relation"]["resource"]
                definition = config.DOMAIN[sub_resource]

        if field not in definition["schema"]:
            return
        definition = definition["schema"][field]
        field_type = definition.get("type")
        if field_type == "list":
            # the list can be 1) a list of allowed values for string and list types
            #                 2) a list of references that have schema
            # we want to resolve field definition deeper for the second one
            definition = definition.get("schema", definition)
        elif field_type == "objectid":
            pass
    return definition


def resolve_data_relation_links(document, resource):
    """Resolves all fields in a document that has data relation to other resources

    :param document: the document to include data relation links.
    :param resource: the resource name.

    .. versionadded:: 0.8.2
    """
    resource_def = config.DOMAIN[resource]
    related_dict = {}

    for field in resource_def.get("schema", {}):

        field_def = field_definition(resource, field)
        if "data_relation" not in field_def:
            continue

<<<<<<< HEAD
        if field in document and document[field] is not None and document[field] != []:
=======
        if (
            field in document
            and document[field] is not None
            and document[field] != []
        ):
>>>>>>> 4d176fbc
            related_links = []

            # Make the code DRY for list of linked relation and single linked relation
            for related_document_id in (
                document[field]
                if isinstance(document[field], list)
                else [document[field]]
            ):
                # Get the resource endpoint string for the linked relation
                related_resource = (
                    related_document_id.collection
                    if isinstance(related_document_id, DBRef)
                    else field_def["data_relation"]["resource"]
                )

                # Get the item endpoint id for the linked relation
                if isinstance(related_document_id, DBRef):
                    related_document_id = related_document_id.id
                if isinstance(related_document_id, dict):
                    related_resource_field = field_definition(resource, field)[
                        "data_relation"
                    ]["field"]
                    related_document_id = related_document_id[related_resource_field]

                # Get the version for the item endpoint id
                related_version = (
                    related_document_id.get("_version")
                    if isinstance(related_document_id, dict)
                    else None
                )

                related_links.append(
                    document_link(
                        related_resource, related_document_id, related_version
                    )
                )

            if isinstance(document[field], list):
                related_dict.update({field: related_links})
            else:
                related_dict.update({field: related_links[0]})

    if related_dict:
        document[config.LINKS].update({"related": related_dict})


def resolve_embedded_fields(resource, req):
    """Returns a list of validated embedded fields from the incoming request
    or from the resource definition is the request does not specify.

    :param resource: the resource name.
    :param req: and instace of :class:`eve.utils.ParsedRequest`.

    .. versionchanged:: 0.5
       Enables subdocuments embedding. #389.

    .. versionadded:: 0.4
    """
    embedded_fields = []
    non_embedded_fields = []
    if req.embedded:
        # Parse the embedded clause, we are expecting
        # something like:   '{"user":1}'
        try:
            client_embedding = json.loads(req.embedded)
        except ValueError:
            abort(400, description="Unable to parse `embedded` clause")

        # Build the list of fields where embedding is being requested
        try:
            embedded_fields = [k for k, v in client_embedding.items() if v == 1]
            non_embedded_fields = [k for k, v in client_embedding.items() if v == 0]
        except AttributeError:
            # We got something other than a dict
            abort(400, description="Unable to parse `embedded` clause")

    embedded_fields = list(
        (set(config.DOMAIN[resource]["embedded_fields"]) | set(embedded_fields))
        - set(non_embedded_fields)
    )

    # For each field, is the field allowed to be embedded?
    # Pick out fields that have a `data_relation` where `embeddable=True`
    enabled_embedded_fields = []
    for field in sorted(embedded_fields, key=lambda a: a.count(".")):
        # Reject bogus field names
        field_def = field_definition(resource, field)
        if field_def:
            if field_def.get("type") == "list":
                field_def = field_def["schema"]
            if "data_relation" in field_def and field_def["data_relation"].get(
                "embeddable"
            ):
                # or could raise 400 here
                enabled_embedded_fields.append(field)

    return enabled_embedded_fields


def embedded_document(references, data_relation, field_name):
    """Returns a document to be embedded by reference using data_relation
        taking into account document versions

        :param reference: reference to the document to be embedded.
        :param data_relation: the relation schema definition.
        :param field_name: field name used in abort message only

    )    .. versionadded:: 0.5
    """
    embedded_docs = []

    output_is_list = True

    if not isinstance(references, list):
        output_is_list = False
        references = [references]

    # Retrieve and serialize the requested document
    if "version" in data_relation and data_relation["version"] is True:
        # For the version flow, I keep the as-is logic (flow is too complex to
        # make it bulk)
        for reference in references:
            # grab the specific version
            embedded_doc = get_data_version_relation_document(data_relation, reference)

            # grab the latest version
            latest_embedded_doc = get_data_version_relation_document(
                data_relation, reference, latest=True
            )

            # make sure we got the documents
            if embedded_doc is None or latest_embedded_doc is None:
                # your database is not consistent!!! that is bad
                # TODO: we should notify the developers with a log.
                abort(
                    404,
                    description=debug_error_message(
                        "Unable to locate embedded documents for '%s'" % field_name
                    ),
                )

            build_response_document(
                embedded_doc, data_relation["resource"], [], latest_embedded_doc
            )
            embedded_docs.append(embedded_doc)
    else:
        (
            id_value_to_sort,
            list_of_id_field_name,
            subresources_query,
        ) = generate_query_and_sorting_criteria(data_relation, references)
        for subresource in subresources_query:
            result, _ = app.data.find(
                subresource, None, subresources_query[subresource]
            )
            list_embedded_doc = list(result)

            if not list_embedded_doc:
                embedded_docs.extend(
                    [None] * len(subresources_query[subresource]["$or"])
                )
            else:
                for embedded_doc in list_embedded_doc:
                    resolve_media_files(embedded_doc, subresource)
                embedded_docs.extend(list_embedded_doc)

        # After having retrieved my data, I have to be sure that the sorting of
        # the list is the same in input as in output (this is to support
        # embedding of sub-documents - only in case the storage is not done via
        # DBref)
        if embedded_docs:
            embedded_docs = sort_db_response(
                embedded_docs, id_value_to_sort, list_of_id_field_name
            )

    if output_is_list:
        return embedded_docs
    if embedded_docs:
        return embedded_docs[0]
    return None


def sort_db_response(embedded_docs, id_value_to_sort, list_of_id_field_name):
    """Sorts the documents fetched from the database

    :param embedded_docs: the documents fetch from the database.
    :param id_value_to_sort: id_value sort criteria.
    :param list_of_id_field_name: list of name of fields
    :return embedded_docs: the list of documents sorted as per input
    """

    id_field_name_occurrences = Counter(list_of_id_field_name)
    temp_embedded_docs = []
    old_occurrence = 0

    for id_field_name in set(list_of_id_field_name):
        current_occurrence = old_occurrence + int(
            id_field_name_occurrences[id_field_name]
        )
        temp_embedded_docs.extend(
            sort_per_resource(
                embedded_docs[old_occurrence:current_occurrence],
                id_value_to_sort,
                id_field_name,
            )
        )
        old_occurrence = current_occurrence

    return temp_embedded_docs


def sort_per_resource(embedded_docs, id_values_to_sort, id_field_name):
    """Sorts the documents fetched from the database per single resource

    :param embedded_docs: list of the documents fetched from the database.
    :param id_values_to_sort: list of the id_values sort criteria.
    :param list_of_id_field_name: list of name of fields
    :param id_field_name: key name of the id field; `_id`
    :return embedded_docs: the list of documents sorted as per input
    """
    if id_values_to_sort is None:
        id_values_to_sort = []
    embedded_docs = [x for x in embedded_docs if x is not None]
    id2dict = dict((d[id_field_name], d) for d in embedded_docs)
    temporary_embedded_docs = []
    for id_value_ in id_values_to_sort:
        if id_value_ in id2dict:
            temporary_embedded_docs.append(id2dict[id_value_])

    return temporary_embedded_docs


def generate_query_and_sorting_criteria(data_relation, references):
    """Generate query and sorting critiria

    :param data_relation: data relation for the resource.
    :param references: DBRef or id to use to embed the document.
    :returns id_value_to_sort: list of ids to use in the sort
             list_of_id_field_name: list of field name (important only for
                                    DBRef)
             subresources_query: the list of query to perform per resource
                                 (in case is not DBRef, it will be only one
                                 query)
    """
    query = {"$or": []}
    subresources_query = {}
    old_subresource = ""
    id_value_to_sort = []
    # id_field name should be the same for
    # all the elements in the list
    list_of_id_field_name = []
    for counter, reference in enumerate(references):
        # if reference is DBRef take the referenced collection as subresource
        # NOTE: using DBRef, I can define several resource for each link
        subresource = (
            reference.collection
            if isinstance(reference, DBRef)
            else data_relation["resource"]
        )
        if old_subresource and old_subresource != subresource:
            add_query_to_list(query, subresource, subresources_query)
        # NOTE: in case it is a DBRef link, the id_field_name is always the _id
        # regardless the Eve set-up
        id_field_name = (
            "_id"
            if isinstance(reference, DBRef)
            else data_relation.get("field", False)
            or config.DOMAIN[subresource]["id_field"]
        )
        id_field_value = reference.id if isinstance(reference, DBRef) else reference
        query["$or"].append({id_field_name: id_field_value})
        id_value_to_sort.append(id_field_value)
        list_of_id_field_name.append(id_field_name)
        if counter == len(references) - 1:
            add_query_to_list(query, subresource, subresources_query)
    return id_value_to_sort, list_of_id_field_name, subresources_query


def add_query_to_list(query, subresource, subresource_query):
    subresource_query.update({subresource: copy(query)})
    query.clear()
    query["$or"] = []


def subdocuments(fields_chain, resource, document, prefix=""):
    """Traverses the given document and yields subdocuments which
    correspond to the given fields_chain

    :param fields_chain: list of nested field names.
    :param resource: the resource name.
    :param document: document to be traversed
    :param prefix: prefix to recursively concatenate nested field names.

    .. versionadded:: 0.5
    """
    if len(fields_chain) == 0:
        yield document
    elif isinstance(document, dict) and fields_chain[0] in document:
        subdocument = document[fields_chain[0]]
        docs = subdocument if isinstance(subdocument, list) else [subdocument]
        try:
            definition = field_definition(resource, prefix + fields_chain[0])
            if "data_relation" in definition:
                resource = definition["data_relation"]["resource"]
                prefix = ""
            else:
                prefix = prefix + fields_chain[0] + "."
        except KeyError:
            resource = resource

        for doc in docs:
            for result in subdocuments(fields_chain[1:], resource, doc, prefix):
                yield result
    else:
        yield document


def resolve_embedded_documents(document, resource, embedded_fields):
    """Loops through the documents, adding embedded representations
    of any fields that are (1) defined eligible for embedding in the
    DOMAIN and (2) requested to be embedded in the current `req`.

    Currently we support embedding of documents by references located
    in any subdocuments. For example, query embedded={"user.friends":1}
    will return a document with "user" and all his "friends" embedded,
    but only if "user" is a subdocument.

    We do not support multiple layers embeddings.

    :param document: the document to embed other documents into.
    :param resource: the resource name.
    :param embedded_fields: the list of fields we are allowed to embed.

    .. versionchanged:: 0.5
       Support for embedding documents located in subdocuments.
       Allocated two functions embedded_document and subdocuments.

    .. versionchanged:: 0.4
        Moved parsing of embedded fields to _resolve_embedded_fields.
        Support for document versioning.

    .. versionchanged:: 0.2
        Support for 'embedded_fields'.

    .. versionchanged:: 0.1.1
       'collection' key has been renamed to 'resource' (data_relation).

    .. versionadded:: 0.1.0
    """
    # NOTE(Gonéri): We resolve the embedded documents at the end.
    for field in sorted(embedded_fields, key=lambda a: a.count(".")):
        data_relation = field_definition(resource, field)["data_relation"]
        getter = lambda ref: embedded_document(ref, data_relation, field)  # noqa
        fields_chain = field.split(".")
        last_field = fields_chain[-1]
        for subdocument in subdocuments(fields_chain[:-1], resource, document):
            if not subdocument or last_field not in subdocument:
                continue
            subdocument[last_field] = getter(subdocument[last_field])


def resolve_media_files(document, resource):
    """Embed media files into the response document.

    :param document: the document eventually containing the media files.
    :param resource: the resource being consumed by the request.

    .. versionadded:: 0.4
    """
    for field in resource_media_fields(document, resource):
        if isinstance(document[field], list):
            resolved_list = []
            for file_id in document[field]:
                resolved_list.append(resolve_one_media(file_id, resource))
            document[field] = resolved_list
        else:
            document[field] = resolve_one_media(document[field], resource)


def resolve_one_media(file_id, resource):
    """Get response for one media file"""
    _file = app.media.get(file_id, resource)

    if _file:
        # otherwise we have a valid file and should send extended response
        # start with the basic file object
        if config.RETURN_MEDIA_AS_BASE64_STRING:
            ret_file = base64.b64encode(_file.read())
        elif config.RETURN_MEDIA_AS_URL:
            prefix = (
                config.MEDIA_BASE_URL
                if config.MEDIA_BASE_URL is not None
                else app.api_prefix
            )
            ret_file = "%s/%s/%s" % (prefix, config.MEDIA_ENDPOINT, file_id)
        else:
            ret_file = None

        if config.EXTENDED_MEDIA_INFO:
            ret = {"file": ret_file}

            # check if we should return any special fields
            for attribute in config.EXTENDED_MEDIA_INFO:
                if hasattr(_file, attribute):
                    # add extended field if found in the file object
                    ret.update({attribute: getattr(_file, attribute)})
                else:
                    # tried to select an invalid attribute
                    abort(
                        500,
                        description=debug_error_message(
                            "Invalid extended media attribute requested"
                        ),
                    )

            return ret
        return ret_file
    return None


def marshal_write_response(document, resource):
    """Limit response document to minimize bandwidth when client supports it.

    :param document: the response document.
    :param resource: the resource being consumed by the request.

    .. versionchanged: 0.5
       Avoid exposing 'auth_field' if it is not intended to be public.

    .. versionadded:: 0.4
    """

    resource_def = app.config["DOMAIN"][resource]
    if app.config["BANDWIDTH_SAVER"] is True:
        # only return the automatic fields and special extra fields
        fields = auto_fields(resource) + resource_def["extra_response_fields"]
        document = dict((k, v) for (k, v) in document.items() if k in fields)
    else:
        # avoid exposing the auth_field if it is not included in the
        # resource schema.
        auth_field = resource_def.get("auth_field")
        if auth_field and auth_field not in resource_def["schema"]:
            try:
                del document[auth_field]
            except Exception:
                # 'auth_field' value has not been set by the auth class.
                pass
    return document


def store_media_files(document, resource, original=None):
    """Store any media file in the underlying media store and update the
    document with unique ids of stored files.

    :param document: the document eventually containing the media files.
    :param resource: the resource being consumed by the request.
    :param original: original document being replaced or edited.

    .. versionchanged:: 0.4
       Renamed to store_media_files to deconflict with new resolve_media_files.

    .. versionadded:: 0.3
    """
    # TODO We're storing media files in advance, before the corresponding
    # document is also stored. In the rare occurrence that the subsequent
    # document update fails we should probably attempt a cleanup on the storage
    # system. Easier said than done though.
    for field in resource_media_fields(document, resource):
        if original and field in original:
            # since file replacement is not supported by the media storage
            # system, we first need to delete the files being replaced.
            if isinstance(original[field], list):
                for file_id in original[field]:
                    app.media.delete(file_id, resource)
            else:
                app.media.delete(original[field], resource)

        if document[field]:
            # store files and update document with file's unique id/filename
            # also pass in mimetype for use when retrieving the file
            if isinstance(document[field], list):
                id_lst = []
                for stor_obj in document[field]:
                    id_lst.append(
                        app.media.put(
                            stor_obj,
                            filename=stor_obj.filename,
                            content_type=stor_obj.mimetype,
                            resource=resource,
                        )
                    )
                document[field] = id_lst
            else:
                document[field] = app.media.put(
                    document[field],
                    filename=document[field].filename,
                    content_type=document[field].mimetype,
                    resource=resource,
                )


def resource_media_fields(document, resource):
    """Returns a list of media fields defined in the resource schema.

    :param document: the document eventually containing the media files.
    :param resource: the resource being consumed by the request.

    .. versionadded:: 0.3
    """
    media_fields = app.config["DOMAIN"][resource]["_media"]
    return [field for field in media_fields if field in document]


def resolve_sub_resource_path(document, resource):
    if not request.view_args:
        return

    resource_def = config.DOMAIN[resource]
    schema = resource_def["schema"]
    fields = []
    for field, value in request.view_args.items():
        if field in schema and field != resource_def["id_field"]:
            fields.append(field)
            document[field] = value

    if fields:
        serialize(document, resource, fields=fields)


def resolve_user_restricted_access(document, resource):
    """Adds user restricted access metadata to the document if applicable.

    :param document: the document being posted or replaced
    :param resource: the resource to which the document belongs

    .. versionchanged:: 0.5.2
       Make User Restricted Resource Access work with HMAC Auth too.

    .. versionchanged:: 0.4
       Use new auth.request_auth_value() method.

    .. versionadded:: 0.3
    """
    # if 'user-restricted resource access' is enabled and there's
    # an Auth request active, inject the username into the document
    resource_def = app.config["DOMAIN"][resource]
    auth = resource_def["authentication"]
    auth_field = resource_def["auth_field"]
    if auth and auth_field:
        request_auth_value = auth.get_request_auth_value()
        if request_auth_value:
            document[auth_field] = request_auth_value


def resolve_document_etag(documents, resource):
    """Adds etags to documents.

    .. versionadded:: 0.5
    """
    if config.IF_MATCH:
        ignore_fields = config.DOMAIN[resource]["etag_ignore_fields"]

        if not isinstance(documents, list):
            documents = [documents]

        for document in documents:
            document[config.ETAG] = document_etag(document, ignore_fields=ignore_fields)


def pre_event(f):
    """Enable a Hook pre http request.

    .. versionchanged:: 0.6
       Enable callback hooks for HEAD requests.

    .. versionchanged:: 0.4
       Merge 'sub_resource_lookup' (args[1]) with kwargs, so http methods can
       all enjoy the same signature, and data layer find methods can seemingly
       process both kind of queries.

    .. versionadded:: 0.2
    """

    @wraps(f)
    def decorated(*args, **kwargs):
        method = request.method
        if method == "HEAD":
            method = "GET"

        event_name = "on_pre_" + method
        resource = args[0] if args else None
        gh_params = ()
        rh_params = ()
        combined_args = kwargs

        if len(args) > 1:
            combined_args.update(args[1].items())

        if method in ("GET", "PATCH", "DELETE", "PUT"):
            gh_params = (resource, request, combined_args)
            rh_params = (request, combined_args)
        elif method in ("POST",):
            # POST hook does not support the kwargs argument
            gh_params = (resource, request)
            rh_params = (request,)

        # general hook
        getattr(app, event_name)(*gh_params)
        if resource:
            # resource hook
            getattr(app, event_name + "_" + resource)(*rh_params)

        r = f(resource, **combined_args)
        return r

    return decorated


def document_link(resource, document_id, version=None):
    """Returns a link to a document endpoint.

    :param resource: the resource name.
    :param document_id: the document unique identifier.
    :param version: the document version. Defaults to None.

    .. versionchanged:: 0.8.2
       Support document link for data relation resources. See #1204.

    .. versionchanged:: 0.5
       Add version support (#475).

    .. versionchanged:: 0.4
       Use the regex-neutral resource_link function.

    .. versionchanged:: 0.1.0
       No more trailing slashes in links.

    .. versionchanged:: 0.0.3
       Now returning a JSON link
    """
    version_part = "?version=%s" % version if version else ""
    return {
        "title": "%s" % config.DOMAIN[resource]["item_title"],
        "href": "%s/%s%s" % (resource_link(resource), document_id, version_part),
    }


def resource_link(resource=None):
    """Returns the current resource path relative to the API entry point.
    Mostly going to be used by hateoas functions when building
    document/resource links. The resource URL stored in the config settings
    might contain regexes and custom variable names, all of which are not
    needed in the response payload.

    :param resource: the resource name if not using the resource from request.path

    .. versionchanged:: 0.8.2
       Support resource link for data relation resources
       which may be different from request.path resource. See #1204.

    .. versionchanged:: 0.5
       URL is relative to API root.

    .. versionadded:: 0.4
    """
    path = request.path.strip("/")

    if request.endpoint and "|item" in request.endpoint:
        path = path[: path.rfind("/")]

    def strip_prefix(hit):
        return path[len(hit) :] if path.startswith(hit) else path

    if config.URL_PREFIX:
        path = strip_prefix(config.URL_PREFIX + "/")
    if config.API_VERSION:
        path = strip_prefix(config.API_VERSION + "/")

    # If request path does not match resource URL regex definition
    # We are creating a path for data relation resources
    if resource and not re.search(config.DOMAIN[resource]["url"], path):
        return config.DOMAIN[resource]["url"]
    return path


def oplog_push(resource, document, op, id=None):
    """Pushes an edit operation to the oplog if included in OPLOG_METHODS. To
    save on storage space (at least on MongoDB) field names are shortened:

        'r' = resource endpoint,
        'o' = operation performed,
        'i' = unique id of the document involved,
        'ip' = client IP,
        'c' = changes

    config.LAST_UPDATED, config.LAST_CREATED and AUTH_FIELD are not being
    shortened to allow for standard endpoint behavior (so clients can
    query the endpoint with If-Modified-Since queries, and User-Restricted-
    Resource-Access will keep working on the oplog endpoint too).

    :param resource: name of the resource involved.
    :param document: updates performed with the edit operation.
    :param op: operation performed. Can be 'POST', 'PUT', 'PATCH', 'DELETE'.
    :param id: unique id of the document.

    .. versionchanged:: 0.7
       Add user information to the audit. Closes #846.
       Raise on_oplog_push event.
       Add support for 'extra' custom field.

    .. versionchanged:: 0.5.4
       Use a copy of original document in order to avoid altering its state.
       See #590.

    .. versionadded:: 0.5
    """

    if (
        not config.OPLOG
        or op not in config.OPLOG_METHODS
        or resource not in config.URLS
    ):
        return

    resource_def = config.DOMAIN[resource]

    if document is None:
        updates = {}
    else:
        updates = copy(document)

    if not isinstance(updates, list):
        updates = [updates]

    entries = []
    for update in updates:
        entry = {
            "r": config.URLS[resource],
            "o": op,
            "i": (
                update[resource_def["id_field"]]
                if resource_def["id_field"] in update
                else id
            ),
        }
        if config.LAST_UPDATED in update:
            last_update = update[config.LAST_UPDATED]
        else:
            last_update = utcnow()
        entry[config.LAST_UPDATED] = entry[config.DATE_CREATED] = last_update
        if config.OPLOG_AUDIT:
            entry["ip"] = request.remote_addr

            auth = resource_def["authentication"]
            entry["u"] = auth.get_user_or_token() if auth else "n/a"

            if op in config.OPLOG_CHANGE_METHODS:
                entry["c"] = {
                    key: value
                    for key, value in update.items()
                    # these fields are already contained in 'entry'.
                    if key not in [config.ETAG, config.LAST_UPDATED]
                }
            else:
                pass

        resolve_user_restricted_access(entry, config.OPLOG_NAME)

        entries.append(entry)

    if entries:
        # notify callbacks
        getattr(app, "on_oplog_push")(resource, entries)
        # oplog push
        app.data.insert(config.OPLOG_NAME, entries)


def utcnow():
    return datetime.utcnow().replace(microsecond=0, tzinfo=timezone.utc)<|MERGE_RESOLUTION|>--- conflicted
+++ resolved
@@ -26,10 +26,14 @@
 from flask import g, request
 from werkzeug.datastructures import CombinedMultiDict, MultiDict
 
-from eve.utils import (auto_fields, config, debug_error_message, document_etag,
-                       parse_request)
-from eve.versioning import (get_data_version_relation_document,
-                            resolve_document_version)
+from eve.utils import (
+    auto_fields,
+    config,
+    debug_error_message,
+    document_etag,
+    parse_request,
+)
+from eve.versioning import get_data_version_relation_document, resolve_document_version
 
 
 def get_document(
@@ -242,7 +246,7 @@
     return multidict.to_dict()
 
 
-class RateLimit():
+class RateLimit:
     """Implements the Rate-Limiting logic using Redis as a backend.
 
     :param key_prefix: the key used to uniquely identify a client.
@@ -748,15 +752,7 @@
         if "data_relation" not in field_def:
             continue
 
-<<<<<<< HEAD
         if field in document and document[field] is not None and document[field] != []:
-=======
-        if (
-            field in document
-            and document[field] is not None
-            and document[field] != []
-        ):
->>>>>>> 4d176fbc
             related_links = []
 
             # Make the code DRY for list of linked relation and single linked relation
