# -*- coding: utf-8 -*-

"""
    eve.methods.post
    ~~~~~~~~~~~~~~~~

    This module imlements the POST method, supported by the resources
    endopints.

    :copyright: (c) 2013 by Nicola Iarocci.
    :license: BSD, see LICENSE for more details.
"""

from datetime import datetime
from flask import current_app as app, request
from eve.utils import document_link, config, document_etag
from eve.auth import requires_auth
from eve.validation import ValidationError
<<<<<<< HEAD
from eve.methods.common import parse, payload, ratelimit, \
    resolve_default_values
=======
from eve.methods.common import parse, payload, ratelimit, pre_event
>>>>>>> c3fef3aa


@ratelimit()
@requires_auth('resource')
@pre_event
def post(resource, payl=None):
    """ Adds one or more documents to a resource. Each document is validated
    against the domain schema. If validation passes the document is inserted
    and ID_FIELD, LAST_UPDATED and DATE_CREATED along with a link to the
    document are returned. If validation fails, a list of validation issues
    is returned.

    :param resource: name of the resource involved.
    :param payl: alternative payload. When calling post() from your own code
                 you can provide an alternative payload This can be useful, for
                 example, when you have a callback function hooked to a certain
                 endpoint, and want to perform additional post() calls from
                 there.

                 Please be advised that in order to successfully use this
                 option, a request context must be available.

                 See https://github.com/nicolaiarocci/eve/issues/74 for a
                 discussion, and a typical use case.

    .. versionchanged:: 0.2
       explictly resolve default values instead of letting them be resolved
       by common.parse. This avoids a validation error when a read-only field
       also has a default value.

    .. versionchanged:: 0.1.1
       auth.request_auth_value is now used to store the auth_field value.

    .. versionchanged:: 0.1.0
       More robust handling of auth_field.
       Support for optional HATEOAS.

    .. versionchanged: 0.0.9
       Event hooks renamed to be more robuts and consistent: 'on_posting'
       renamed to 'on_insert'.
       You can now pass a pre-defined custom payload to the funcion.

    .. versionchanged:: 0.0.9
       Storing self.app.auth.userid in auth_field when 'user-restricted
       resource access' is enabled.

    .. versionchanged: 0.0.7
       Support for Rate-Limiting.
       Support for 'extra_response_fields'.

       'on_posting' and 'on_posting_<resource>' events are raised before the
       documents are inserted into the database. This allows callback functions
       to arbitrarily edit/update the documents being stored.

    .. versionchanged:: 0.0.6
       Support for bulk inserts.

       Please note: validation constraints are checked against the database,
       and not between the payload documents themselves. This causes an
       interesting corner case: in the event of a multiple documents payload
       where two or more documents carry the same value for a field where the
       'unique' constraint is set, the payload will validate successfully, as
       there are no duplicates in the database (yet). If this is an issue, the
       client can always send the documents once at a time for insertion, or
       validate locally before submitting the payload to the API.

    .. versionchanged:: 0.0.5
       Support for 'application/json' Content-Type .
       Support for 'user-restricted resource access'.

    .. versionchanged:: 0.0.4
       Added the ``requires_auth`` decorator.

    .. versionchanged:: 0.0.3
       JSON links. Superflous ``response`` container removed.
    """

    date_utc = datetime.utcnow().replace(microsecond=0)
    resource_def = app.config['DOMAIN'][resource]
    schema = resource_def['schema']
    validator = app.validator(schema, resource)
    documents = []
    issues = []

    # validation, and additional fields
    if payl is None:
        payl = payload()

    if isinstance(payl, dict):
        payl = [payl]

    for value in payl:
        document = []
        doc_issues = []
        try:
            document = parse(value, resource)
            validation = validator.validate(document)
            if validation:
                # validation is successful
                document[config.LAST_UPDATED] = \
                    document[config.DATE_CREATED] = date_utc

                # if 'user-restricted resource access' is enabled
                # and there's an Auth request active,
                # inject the auth_field into the document
                auth_field = resource_def['auth_field']
                if app.auth and auth_field:
                    request_auth_value = app.auth.request_auth_value
                    if request_auth_value and request.authorization:
                        document[auth_field] = request_auth_value

                resolve_default_values(document, resource)
            else:
                # validation errors added to list of document issues
                doc_issues.extend(validator.errors)
        except ValidationError as e:
            raise e
        except Exception as e:
            # most likely a problem with the incoming payload, report back to
            # the client as if it was a validation issue
            doc_issues.append(str(e))

        issues.append(doc_issues)

        if len(doc_issues) == 0:
            documents.append(document)

    if len(documents):
        # notify callbacks
        getattr(app, "on_insert")(resource, documents)
        getattr(app, "on_insert_%s" % resource)(documents)
        # bulk insert
        ids = app.data.insert(resource, documents)

    # build response payload
    response = []
    for doc_issues in issues:
        response_item = {}
        if len(doc_issues):
            response_item['status'] = config.STATUS_ERR
            response_item['issues'] = doc_issues
        else:
            response_item['status'] = config.STATUS_OK
            response_item[config.ID_FIELD] = ids.pop(0)
            document = documents.pop(0)
            response_item[config.LAST_UPDATED] = document[config.LAST_UPDATED]
            response_item['etag'] = document_etag(document)
            if resource_def['hateoas']:
                response_item['_links'] = \
                    {'self': document_link(resource,
                                           response_item[config.ID_FIELD])}

            # add any additional field that might be needed
            allowed_fields = [x for x in resource_def['extra_response_fields']
                              if x in document.keys()]
            for field in allowed_fields:
                response_item[field] = document[field]

        response.append(response_item)

    if len(response) == 1:
        response = response.pop(0)

    return response, None, None, 200<|MERGE_RESOLUTION|>--- conflicted
+++ resolved
@@ -16,12 +16,8 @@
 from eve.utils import document_link, config, document_etag
 from eve.auth import requires_auth
 from eve.validation import ValidationError
-<<<<<<< HEAD
 from eve.methods.common import parse, payload, ratelimit, \
-    resolve_default_values
-=======
-from eve.methods.common import parse, payload, ratelimit, pre_event
->>>>>>> c3fef3aa
+    resolve_default_values, pre_event
 
 
 @ratelimit()
