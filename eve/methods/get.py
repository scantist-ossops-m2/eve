--- conflicted
+++ resolved
@@ -295,175 +295,6 @@
     return response, last_modified, etag, 200
 
 
-<<<<<<< HEAD
-def _build_response_document(
-        document, resource, embedded_fields, latest_doc=None):
-    """ Prepares a document for response including generation of ETag and
-    metadata fields.
-
-    :param document: the document to embed other documents into.
-    :param resource: the resource name.
-    :param embedded_fields: the list of fields we are allowed to embed.
-    :param document: the latest version of document.
-
-    .. versionadded:: 0.4
-    """
-    # need to update the document field since the etag must be computed on the
-    # same document representation that might have been used in the collection
-    # 'get' method
-    document[config.DATE_CREATED] = date_created(document)
-    document[config.LAST_UPDATED] = last_updated(document)
-    # TODO: last_update should include consideration for embedded documents
-
-    # generate ETag
-    if config.IF_MATCH:
-        document[config.ETAG] = document_etag(document)
-
-    # hateoas links
-    if config.DOMAIN[resource]['hateoas']:
-        _lookup_field = config.DOMAIN[resource]['item_lookup_field']
-        document[config.LINKS] = {'self':
-                                  document_link(resource,
-                                                document[_lookup_field])}
-
-    # add version numbers
-    resolve_document_version(document, resource, 'GET', latest_doc)
-
-    # media and embedded documents
-    _resolve_media_files(document, resource)
-    _resolve_embedded_documents(document, resource, embedded_fields)
-
-
-def _resolve_embedded_fields(resource, req):
-    """ Returns a list of validated embedded fields from the incoming request
-    or from the resource definition is the request does not specify.
-
-    :param resource: the resource name.
-    :param req: and instace of :class:`eve.utils.ParsedRequest`.
-
-    .. versionadded:: 0.4
-    """
-    embedded_fields = []
-    if req.embedded:
-        # Parse the embedded clause, we are expecting
-        # something like:   '{"user":1}'
-        try:
-            client_embedding = json.loads(req.embedded)
-        except ValueError:
-            abort(400, description=debug_error_message(
-                'Unable to parse `embedded` clause'
-            ))
-
-        # Build the list of fields where embedding is being requested
-        try:
-            embedded_fields = [k for k, v in client_embedding.items()
-                               if v == 1]
-        except AttributeError:
-            # We got something other than a dict
-            abort(400, description=debug_error_message(
-                'Unable to parse `embedded` clause'
-            ))
-
-    embedded_fields = list(
-        set(config.DOMAIN[resource]['embedded_fields']) |
-        set(embedded_fields))
-
-    # For each field, is the field allowed to be embedded?
-    # Pick out fields that have a `data_relation` where `embeddable=True`
-    enabled_embedded_fields = []
-    for field in embedded_fields:
-        # Reject bogus field names
-        if field in config.DOMAIN[resource]['schema']:
-            field_definition = config.DOMAIN[resource]['schema'][field]
-            if 'data_relation' in field_definition and \
-                    field_definition['data_relation'].get('embeddable'):
-                # or could raise 400 here
-                enabled_embedded_fields.append(field)
-
-    return enabled_embedded_fields
-
-
-def _resolve_embedded_documents(document, resource, embedded_fields):
-    """ Loops through the documents, adding embedded representations
-    of any fields that are (1) defined eligible for embedding in the
-    DOMAIN and (2) requested to be embedded in the current `req`.
-
-    Currently we only support a single layer of embedding,
-    i.e. /invoices/?embedded={"user":1}
-    *NOT*  /invoices/?embedded={"user.friends":1}
-
-    :param document: the document to embed other documents into.
-    :param resource: the resource name.
-    :param embedded_fields: the list of fields we are allowed to embed.
-
-    .. versionchagend:: 0.4
-        Moved parsing of embedded fields to _resolve_embedded_fields.
-        Support for document versioning.
-
-    .. versionchagend:: 0.2
-        Support for 'embedded_fields'.
-
-    .. versonchanged:: 0.1.1
-       'collection' key has been renamed to 'resource' (data_relation).
-
-    .. versionadded:: 0.1.0
-    """
-    schema = config.DOMAIN[resource]['schema']
-    for field in embedded_fields:
-        if field not in document:
-            continue
-        data_relation = schema[field]['data_relation']
-        # Retrieve and serialize the requested document
-        if 'version' in data_relation and data_relation['version'] is True:
-            # support late versioning
-            if document[field][config.VERSION] == 0:
-                # there is a chance this document hasn't been saved
-                # since versioning was turned on
-                embedded_doc = missing_version_field(
-                    data_relation, document[field])
-
-                if embedded_doc is None:
-                    # this document has been saved since the data_relation was
-                    # made - we basically do not have the copy of the document
-                    # that existed when the data relation was made, but we'll
-                    # try the next best thing - the first version
-                    document[field][config.VERSION] = 1
-                    embedded_doc = get_data_version_relation_document(
-                        data_relation, document[field])
-
-                latest_embedded_doc = embedded_doc
-            else:
-                # grab the specific version
-                embedded_doc = get_data_version_relation_document(
-                    data_relation, document[field])
-
-                # grab the latest version
-                latest_embedded_doc = get_data_version_relation_document(
-                    data_relation, document[field], latest=True)
-
-            # make sure we got the documents
-            if embedded_doc is None or latest_embedded_doc is None:
-                # your database is not consistent!!! that is bad
-                abort(404, description=debug_error_message(
-                    "Unable to locate embedded documents for '%s'" %
-                    field
-                ))
-
-            # build the response document
-            _build_response_document(
-                embedded_doc, data_relation['resource'],
-                [], latest_embedded_doc)
-        else:
-            embedded_doc = app.data.find_one(
-                data_relation['resource'], None,
-                **{config.ID_FIELD: document[field]}
-            )
-        if embedded_doc:
-            document[field] = embedded_doc
-
-
-=======
->>>>>>> aa35daf9
 def _pagination_links(resource, req, documents_count):
     """ Returns the appropriate set of resource links depending on the
     current page and the total number of documents returned by the query.
