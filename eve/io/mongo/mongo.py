# -*- coding: utf-8 -*-

"""
    eve.io.mongo.mongo (eve.io.mongo)
    ~~~~~~~~~~~~~~~~~~~~~~~~~~~~~~~~

    The actual implementation of the MongoDB data layer.

    :copyright: (c) 2017 by Nicola Iarocci.
    :license: BSD, see LICENSE for more details.
"""
import itertools
from datetime import datetime

import ast
import pymongo
import simplejson as json
from bson import ObjectId
from bson.dbref import DBRef
from copy import copy
from flask import abort, request, g
from .flask_pymongo import PyMongo
from pymongo import WriteConcern
from werkzeug.exceptions import HTTPException
import decimal
from bson import decimal128

from eve.auth import resource_auth
from eve.io.base import DataLayer, ConnectionException, BaseJSONEncoder
from eve.io.mongo.parser import parse, ParseError
from eve.utils import config, debug_error_message, validate_filters, \
    str_to_date, str_type


class MongoJSONEncoder(BaseJSONEncoder):
    """ Proprietary JSONEconder subclass used by the json render function.
    This is needed to address the encoding of special values.

    .. versionchanged:: 0.6.2
       Do not attempt to serialize callables. Closes #790.

    .. versionadded:: 0.2
    """
    def default(self, obj):
        if isinstance(obj, ObjectId):
            # BSON/Mongo ObjectId is rendered as a string
            return str(obj)
        if callable(obj):
            # when SCHEMA_ENDPOINT is active, 'coerce' rule is likely to
            # contain a lambda/callable which can't be jSON serialized
            # (and we probably don't want it to be exposed anyway). See #790.
            return "<callable>"
        if isinstance(obj, DBRef):
            retval = {'$id': str(obj.id), '$ref': obj.collection}
            if obj.database:
                retval['$db'] = obj.database
            return retval
        if isinstance(obj, decimal128.Decimal128):
            return str(obj)
        # delegate rendering to base class method
        return super(MongoJSONEncoder, self).default(obj)


class Mongo(DataLayer):
    """ MongoDB data access layer for Eve REST API.

    .. versionchanged:: 0.5
       Properly serialize nullable float and integers. #469.
       Return 400 if unsupported query operators are used. #387.

    .. versionchanged:: 0.4
       Don't serialize to objectid if value is null. #341.

    .. versionchanged:: 0.2
       Provide the specialized json serializer class as ``json_encoder_class``.

    .. versionchanged:: 0.1.1
       'serializers' added.
    """

    serializers = {
        'objectid': lambda value: ObjectId(value) if value else None,
        'datetime': str_to_date,
        'integer': lambda value: int(value) if value is not None else None,
        'float': lambda value: float(value) if value is not None else None,
        'number': lambda val: json.loads(val) if val is not None else None,
        'boolean': lambda v:
        {'1': True, 'true': True, '0': False, 'false': False}[str(v).lower()],
        'dbref': lambda value:
        DBRef(value['$col'], value['$id'], value['$db']
              if '$db' in value else None) if value is not None else None,
        'decimal': lambda value:
        decimal128.Decimal128(decimal.Decimal(str(value)))
        if value is not None else None,
    }

    # JSON serializer is a class attribute. Allows extensions to replace it
    # with their own implementation.
    json_encoder_class = MongoJSONEncoder

    operators = set(
        ['$gt', '$gte', '$in', '$lt', '$lte', '$ne', '$nin'] +
        ['$or', '$and', '$not', '$nor'] +
        ['$mod', '$regex', '$text', '$where'] +
        ['$options', '$search', '$language'] +
        ['$exists', '$type'] +
        ['$geoWithin', '$geoIntersects', '$near', '$nearSphere'] +
<<<<<<< HEAD
        ['$all', '$elemMatch', '$size'] +
        ['$bitsAllClear', '$bitsAllSet', '$bitsAnyClear', '$bitsAnySet']
=======
        ['$geometry', '$maxDistance'] +
        ['$all', '$elemMatch', '$size'] +
>>>>>>> 5c3aa4bd
    )

    def init_app(self, app):
        """ Initialize PyMongo.

        .. versionchanged:: 0.6
           Use mongo_prefix for multidb support.

        .. versionchanged:: 0.0.9
           Support for Python 3.3.
        """
        # mongod must be running or this will raise an exception
        self.driver = PyMongos(self)
        self.mongo_prefix = None

    def find(self, resource, req, sub_resource_lookup):
        """ Retrieves a set of documents matching a given request. Queries can
        be expressed in two different formats: the mongo query syntax, and the
        python syntax. The first kind of query would look like: ::

            ?where={"name": "john doe"}

        while the second would look like: ::

            ?where=name=="john doe"

        The resultset if paginated.

        :param resource: resource name.
        :param req: a :class:`ParsedRequest`instance.
        :param sub_resource_lookup: sub-resource lookup from the endpoint url.

        .. versionchanged:: 0.6
           Support for multiple databases.
           Filter soft deleted documents by default

        .. versionchanged:: 0.5
           Support for comma delimited sort syntax. Addresses #443.
           Return the error if a blacklisted MongoDB operator is used in query.
           Abort with 400 if unsupported query operator is used. #387.
           Abort with 400 in case of invalid sort syntax. #387.

        .. versionchanged:: 0.4
           'allowed_filters' is now checked before adding 'sub_resource_lookup'
           to the query, as it is considered safe.
           Refactored to use self._client_projection since projection is now
           honored by getitem() as well.

        .. versionchanged:: 0.3
           Support for new _mongotize() signature.

        .. versionchanged:: 0.2
           Support for sub-resources.
           Support for 'default_sort'.

        .. versionchanged:: 0.1.1
           Better query handling. We're now properly casting objectid-like
           strings to ObjectIds. Also, we're casting both datetimes and
           objectids even when the query was originally in python syntax.

        .. versionchanged:: 0.0.9
           More informative error messages.

        .. versionchanged:: 0.0.7
           Abort with a 400 if the query includes blacklisted  operators.

        .. versionchanged:: 0.0.6
           Only retrieve fields in the resource schema
           Support for projection queries ('?projection={"name": 1}')

        .. versionchanged:: 0.0.5
           handles the case where req.max_results is None because pagination
           has been disabled.

        .. versionchanged:: 0.0.4
           retrieves the target collection via the new config.SOURCES helper.
        """
        args = dict()

        if req and req.max_results:
            args['limit'] = req.max_results

        if req and req.page > 1:
            args['skip'] = (req.page - 1) * req.max_results

        # TODO sort syntax should probably be coherent with 'where': either
        # mongo-like # or python-like. Currently accepts only mongo-like sort
        # syntax.

        # TODO should validate on unknown sort fields (mongo driver doesn't
        # return an error)

        client_sort = {}
        spec = {}

        if req and req.sort:
            try:
                # assume it's mongo syntax (ie. ?sort=[("name", 1)])
                client_sort = ast.literal_eval(req.sort)
            except ValueError:
                # it's not mongo so let's see if it's a comma delimited string
                # instead (ie. "?sort=-age, name").
                sort = []
                for sort_arg in [s.strip() for s in req.sort.split(",")]:
                    if sort_arg[0] == "-":
                        sort.append((sort_arg[1:], -1))
                    else:
                        sort.append((sort_arg, 1))
                if len(sort) > 0:
                    client_sort = sort
            except Exception as e:
                self.app.logger.exception(e)
                abort(400, description=debug_error_message(str(e)))

        if req and req.where:
            try:
                spec = self._sanitize(json.loads(req.where))
            except HTTPException as e:
                # _sanitize() is raising an HTTP exception; let it fire.
                raise
            except:
                # couldn't parse as mongo query; give the python parser a shot.
                try:
                    spec = parse(req.where)
                except ParseError:
                    abort(400, description=debug_error_message(
                        'Unable to parse `where` clause'
                    ))

        bad_filter = validate_filters(spec, resource)
        if bad_filter:
            abort(400, bad_filter)

        if sub_resource_lookup:
            spec = self.combine_queries(spec, sub_resource_lookup)

        if config.DOMAIN[resource]['soft_delete'] \
                and not (req and req.show_deleted) \
                and not self.query_contains_field(spec, config.DELETED):
            # Soft delete filtering applied after validate_filters call as
            # querying against the DELETED field must always be allowed when
            # soft_delete is enabled
            spec = self.combine_queries(spec, {config.DELETED: {"$ne": True}})

        spec = self._mongotize(spec, resource)

        client_projection = self._client_projection(req)

        datasource, spec, projection, sort = self._datasource_ex(
            resource,
            spec,
            client_projection,
            client_sort)

        if req and req.if_modified_since:
            spec[config.LAST_UPDATED] = \
                {'$gt': req.if_modified_since}

        if len(spec) > 0:
            args['filter'] = spec

        if sort is not None:
            args['sort'] = sort

        if projection is not None:
            args['projection'] = projection

        return self.pymongo(resource).db[datasource].find(**args)

    def find_one(self, resource, req, **lookup):
        """ Retrieves a single document.

        :param resource: resource name.
        :param req: a :class:`ParsedRequest` instance.
        :param **lookup: lookup query.

        .. versionchanged:: 0.6
           Support for multiple databases.
           Filter soft deleted documents by default

        .. versionchanged:: 0.4
           Honor client projection requests.

        .. versionchanged:: 0.3.0
           Support for new _mongotize() signature.
           Custom ID_FIELD lookups would raise an exception. See #203.

        .. versionchanged:: 0.1.0
           ID_FIELD to ObjectID conversion is done before `_datasource_ex` is
           called.

        .. versionchanged:: 0.0.6
           Only retrieve fields in the resource schema

        .. versionchanged:: 0.0.4
           retrieves the target collection via the new config.SOURCES helper.
        """
        self._mongotize(lookup, resource)

        client_projection = self._client_projection(req)

        datasource, filter_, projection, _ = self._datasource_ex(
            resource,
            lookup,
            client_projection)

        if (config.DOMAIN[resource]['soft_delete']) and \
                (not req or not req.show_deleted) and \
                (not self.query_contains_field(lookup, config.DELETED)):
            filter_ = self.combine_queries(
                filter_, {config.DELETED: {"$ne": True}})

        return self.pymongo(resource).db[datasource] \
                                     .find_one(filter_, projection)

    def find_one_raw(self, resource, **lookup):
        """ Retrieves a single raw document.

        :param resource: resource name.
        :param **lookup: lookup query.

        .. versionchanged:: 0.6
           Support for multiple databases.

        .. versionadded:: 0.4
        """
        id_field = config.DOMAIN[resource]['id_field']
        _id = lookup.get(id_field)
        datasource, filter_, _, _ = self._datasource_ex(resource,
                                                        {id_field: _id},
                                                        None)

        lookup = self._mongotize(lookup, resource)

        return self.pymongo(resource).db[datasource].find_one(lookup)

    def find_list_of_ids(self, resource, ids, client_projection=None):
        """ Retrieves a list of documents from the collection given
        by `resource`, matching the given list of ids.

        This query is generated to *preserve the order* of the elements
        in the `ids` list. An alternative would be to use the `$in` operator
        and accept non-dependable ordering for a slight performance boost
        see <https://jira.mongodb.org/browse/SERVER-7528?focusedCommentId=
        181518&page=com.atlassian.jira.plugin.system.issuetabpanels:comment
        -tabpanel#comment-181518>

        To preserve order, we use a query of the form
            db.collection.find( { $or:[ { _id:ObjectId(...) },
                { _id:ObjectId(...) }...] } )

        Instead of the simpler
            {'_id': {'$in': ids}}

        -- via http://stackoverflow.com/a/13185509/1161906

        :param resource: resource name.
        :param ids: a list of ObjectIds corresponding to the documents
        to retrieve
        :param client_projection: a specific projection to use
        :return: a list of documents matching the ids in `ids` from the
        collection specified in `resource`

        .. versionchanged:: 0.6
           Support for multiple databases.

        .. versionchanged:: 0.1.1
           Using config.ID_FIELD instead of hard coded '_id'.

        .. versionadded:: 0.1.0
        """
        id_field = config.DOMAIN[resource]['id_field']
        query = {'$or': [
            {id_field: id_} for id_ in ids
        ]}

        datasource, spec, projection, _ = self._datasource_ex(
            resource, query=query, client_projection=client_projection
        )

        documents = self.pymongo(resource).db[datasource].find(
            filter=spec, projection=projection
        )
        return documents

    def aggregate(self, resource, pipeline, options):
        """
        .. versionadded:: 0.7
        """
        datasource, _, _, _ = self.datasource(resource)
        challenge = self._mongotize({'key': pipeline}, resource)['key']

        return self.pymongo(resource).db[datasource].aggregate(
            challenge, **options
        )

    def insert(self, resource, doc_or_docs):
        """ Inserts a document into a resource collection.

        .. versionchanged:: 0.6.1
           Support for PyMongo 3.0.

        .. versionchanged:: 0.6
           Support for multiple databases.

        .. versionchanged:: 0.0.9
           More informative error messages.

        .. versionchanged:: 0.0.8
           'write_concern' support.

        .. versionchanged:: 0.0.6
           projection queries ('?projection={"name": 1}')
           'document' param renamed to 'doc_or_docs', making support for bulk
           inserts apparent.

        .. versionchanged:: 0.0.4
           retrieves the target collection via the new config.SOURCES helper.
        """
        datasource, _, _, _ = self._datasource_ex(resource)

        coll = self.get_collection_with_write_concern(datasource, resource)

        if isinstance(doc_or_docs, dict):
            doc_or_docs = [doc_or_docs]

        try:
            return coll.insert_many(doc_or_docs, ordered=True).inserted_ids
        except pymongo.errors.BulkWriteError as e:
            self.app.logger.exception(e)

            # since this is an ordered bulk operation, all remaining inserts
            # are aborted. Be aware that if BULK_ENABLED is True and more than
            # one document is included with the payload, some documents might
            # have been successfully inserted, even if the operation was
            # aborted.

            # report a duplicate key error since this can probably be
            # handled by the client.
            for error in e.details['writeErrors']:
                # amazingly enough, pymongo does not appear to be exposing
                # error codes as constants.
                if error['code'] == 11000:
                    abort(409, description=debug_error_message(
                        'Duplicate key error at index: %s, message: %s' % (
                            error['index'], error['errmsg'])
                    ))

            abort(500, description=debug_error_message(
                'pymongo.errors.BulkWriteError: %s' % e
            ))

    def _change_request(self, resource, id_, changes, original, replace=False):
        """ Performs a change, be it a replace or update.

        .. versionchanged:: 0.6.1
           Support for PyMongo 3.0.

        .. versionchanged:: 0.6
           Return 400 if an attempt is made to update/replace an immutable
           field.
        """
        id_field = config.DOMAIN[resource]['id_field']
        query = {id_field: id_}
        if config.ETAG in original:
            query[config.ETAG] = original[config.ETAG]

        datasource, filter_, _, _ = self._datasource_ex(
            resource, query)

        coll = self.get_collection_with_write_concern(datasource, resource)
        try:
            coll.replace_one(filter_, changes) if replace else \
                coll.update_one(filter_, changes)
        except pymongo.errors.DuplicateKeyError as e:
            abort(400, description=debug_error_message(
                'pymongo.errors.DuplicateKeyError: %s' % e
            ))
        except pymongo.errors.OperationFailure as e:
            # server error codes and messages changed between 2.4 and 2.6/3.0.
            server_version = \
                self.driver.db.client.server_info()['version'][:3]
            if (
                (server_version == '2.4' and e.code in (13596, 10148)) or
                (server_version in ('2.6', '3.0', '3.2', '3.4') and
                    e.code in (66, 16837))
            ):
                # attempt to update an immutable field. this usually
                # happens when a PATCH or PUT includes a mismatching ID_FIELD.
                self.app.logger.warn(e)
                description = debug_error_message(
                    'pymongo.errors.OperationFailure: %s' % e) or \
                    "Attempt to update an immutable field. Usually happens " \
                    "when PATCH or PUT include a '%s' field, " \
                    "which is immutable (PUT can include it as long as " \
                    "it is unchanged)." % id_field

                abort(400, description=description)
            else:
                # see comment in :func:`insert()`.
                self.app.logger.exception(e)
                abort(500, description=debug_error_message(
                    'pymongo.errors.OperationFailure: %s' % e
                ))

    def update(self, resource, id_, updates, original):
        """ Updates a collection document.
        .. versionchanged:: 0.6
           Support for multiple databases.

        .. versionchanged:: 5.2
           Raise OriginalChangedError if document is changed from the
           specified original.

        .. versionchanged:: 0.4
           Return a 400 on pymongo DuplicateKeyError.

        .. versionchanged:: 0.3.0
           Custom ID_FIELD lookups would fail. See #203.

        .. versionchanged:: 0.2
           Don't explicitly convert ID_FIELD to ObjectId anymore, so we can
           also process different types (UUIDs etc).

        .. versionchanged:: 0.0.9
           More informative error messages.

        .. versionchanged:: 0.0.8
           'write_concern' support.

        .. versionchanged:: 0.0.6
           projection queries ('?projection={"name": 1}')

        .. versionchanged:: 0.0.4
           retrieves the target collection via the new config.SOURCES helper.
        """

        return self._change_request(resource, id_, {"$set": updates}, original)

    def replace(self, resource, id_, document, original):
        """ Replaces an existing document.
        .. versionchanged:: 0.6
           Support for multiple databases.

        .. versionchanged:: 5.2
           Raise OriginalChangedError if document is changed from the
           specified original.

        .. versionchanged:: 0.3.0
           Custom ID_FIELD lookups would fail. See #203.

        .. versionchanged:: 0.2
           Don't explicitly convert ID_FIELD to ObjectId anymore, so we can
           also process different types (UUIDs etc).

        .. versionadded:: 0.1.0
        """

        return self._change_request(resource, id_, document, original,
                                    replace=True)

    def remove(self, resource, lookup):
        """ Removes a document or the entire set of documents from a
        collection.

        .. versionchanged:: 0.6.1
           Support for PyMongo 3.0.

        .. versionchanged:: 0.6
           Support for multiple databases.

        .. versionchanged:: 0.3
           Support lookup arg, which allows to properly delete sub-resources
           (only delete documents that meet a certain constraint).

        .. versionchanged:: 0.2
           Don't explicitly converto ID_FIELD to ObjectId anymore, so we can
           also process different types (UUIDs etc).

        .. versionchanged:: 0.0.9
           More informative error messages.

        .. versionchanged:: 0.0.8
           'write_concern' support.

        .. versionchanged:: 0.0.6
           projection queries ('?projection={"name": 1}')

        .. versionchanged:: 0.0.4
           retrieves the target collection via the new config.SOURCES helper.

        .. versionadded:: 0.0.2
            Support for deletion of entire documents collection.
        :returns
            A document (dict) describing the effect of the remove
            or None if write acknowledgement is disabled.
        """
        lookup = self._mongotize(lookup, resource)
        datasource, filter_, _, _ = self._datasource_ex(resource, lookup)

        coll = self.get_collection_with_write_concern(datasource, resource)
        try:
            coll.delete_many(filter_)
        except pymongo.errors.OperationFailure as e:
            # see comment in :func:`insert()`.
            self.app.logger.exception(e)
            abort(500, description=debug_error_message(
                'pymongo.errors.OperationFailure: %s' % e
            ))

    # TODO: The next three methods could be pulled out to form the basis
    # of a separate MonqoQuery class

    def combine_queries(self, query_a, query_b):
        """ Takes two db queries and applies db-specific syntax to produce
        the intersection.

        This is used because we can't just dump one set of query operators
        into another.

        Consider for example if the dataset contains a custom datasource
        pattern like --
           'filter': {'username': {'$exists': True}}

        If we simultaneously try to filter on the field `username`,
        then doing
            query_a.update(query_b)
        would lose information.

        This implementation of the function just combines everything in the
        two dicts using the `$and` operator.

        Note that this is exactly same as performing dict.update() except
        when multiple operators are operating on the /same field/.

        Example:
            combine_queries({'username': {'$exists': True}},
                            {'username': 'mike'})
        {'$and': [{'username': {'$exists': True}}, {'username': 'mike'}]}

        .. versionadded: 0.1.0
           Support for intelligent combination of db queries
        """
        # Chain the operations with the $and operator
        return {
            '$and': [
                {k: v} for k, v in itertools.chain(query_a.items(),
                                                   query_b.items())
            ]
        }

    def get_value_from_query(self, query, field_name):
        """ For the specified field name, parses the query and returns
        the value being assigned in the query.

        For example,
            get_value_from_query({'_id': 123}, '_id')
        123

        This mainly exists to deal with more complicated compound queries
            get_value_from_query(
                {'$and': [{'_id': 123}, {'firstname': 'mike'}],
                '_id'
            )
        123

        .. versionadded: 0.1.0
           Support for parsing values embedded in compound db queries
        """
        if field_name in query:
            return query[field_name]
        elif '$and' in query:
            for condition in query['$and']:
                if field_name in condition:
                    return condition[field_name]
        raise KeyError

    def query_contains_field(self, query, field_name):
        """ For the specified field name, does the query contain it?
        Used know whether we need to parse a compound query.

        .. versionadded: 0.1.0
           Support for parsing values embedded in compound db queries
        """
        try:
            self.get_value_from_query(query, field_name)
        except KeyError:
            return False
        return True

    def is_empty(self, resource):
        """ Returns True if resource is empty; False otherwise. If there is no
        predefined filter on the resource we're relying on the
        db.collection.count(). However, if we do have a predefined filter we
        have to fallback on the find() method, which can be much slower.

        .. versionchanged:: 0.6
           Support for multiple databases.

        .. versionadded:: 0.3
        """
        datasource, filter_, _, _ = self.datasource(resource)
        coll = self.pymongo(resource).db[datasource]
        try:
            if not filter_:
                # faster, but we can only afford it if there's now predefined
                # filter on the datasource.
                return coll.count() == 0
            else:
                # fallback on find() since we have a filter to apply.
                try:
                    # need to check if the whole resultset is missing, no
                    # matter the IMS header.
                    del filter_[config.LAST_UPDATED]
                except:
                    pass
                return coll.find(filter_).count() == 0
        except pymongo.errors.OperationFailure as e:
            # see comment in :func:`insert()`.
            self.app.logger.exception(e)
            abort(500, description=debug_error_message(
                'pymongo.errors.OperationFailure: %s' % e
            ))

    def _mongotize(self, source, resource):
        """ Recursively iterates a JSON dictionary, turning RFC-1123 strings
        into datetime values and ObjectId-link strings into ObjectIds.

        .. versionchanged:: 0.3
           'query_objectid_as_string' allows to bypass casting string types
           to objectids.

        .. versionchanged:: 0.1.1
           Renamed from _jsondatetime to _mongotize, as it now handles
           ObjectIds too.

        .. versionchanged:: 0.1.0
           Datetime conversion was failing on Py2, since 0.0.9 :P

        .. versionchanged:: 0.0.9
           support for Python 3.3.

        .. versionadded:: 0.0.4
        """
        schema = config.DOMAIN[resource]
        skip_objectid = schema.get('query_objectid_as_string', False)

        def try_cast(v):
            try:
                return datetime.strptime(v, config.DATE_FORMAT)
            except:
                if not skip_objectid:
                    try:
                        # Convert to unicode because ObjectId() interprets
                        # 12-character strings (but not unicode) as binary
                        # representations of ObjectId's.  See
                        # https://github.com/pyeve/eve/issues/508
                        try:
                            r = ObjectId(unicode(v))
                        except NameError:
                            # We're on Python 3 so it's all unicode # already.
                            r = ObjectId(v)
                        return r
                    except:
                        return v
                else:
                    return v

        for k, v in source.items():
            if isinstance(v, dict):
                self._mongotize(v, resource)
            elif isinstance(v, list):
                for i, v1 in enumerate(v):
                    if isinstance(v1, dict):
                        source[k][i] = self._mongotize(v1, resource)
                    else:
                        source[k][i] = try_cast(v1)
            elif isinstance(v, str_type):
                source[k] = try_cast(v)

        return source

    def _sanitize(self, spec):
        """ Makes sure that only allowed operators are included in the query,
        aborts with a 400 otherwise.

        .. versionchanged:: 0.5
           Abort with 400 if unsupported query operators are used. #387.
           DRY.

        .. versionchanged:: 0.0.9
           More informative error messages.
           Allow ``auth_username_field`` to be set to ``ID_FIELD``.

        .. versionadded:: 0.0.7
        """
        def sanitize_keys(spec):
            ops = set([op for op in spec.keys() if op[0] == '$'])
            unknown = ops - Mongo.operators
            if unknown:
                abort(400, description=debug_error_message(
                    'Query contains unknown or unsupported operators: %s' %
                    ', '.join(unknown)
                ))

            if set(spec.keys()) & set(config.MONGO_QUERY_BLACKLIST):
                abort(400, description=debug_error_message(
                    'Query contains operators banned in MONGO_QUERY_BLACKLIST'
                ))

        if isinstance(spec, dict):
            sanitize_keys(spec)
            for value in spec.values():
                self._sanitize(value)
        if isinstance(spec, list):
            for value in spec:
                self._sanitize(value)

        return spec

    def _wc(self, resource):
        """ Syntactic sugar for the current collection write_concern setting.

        .. versionadded:: 0.0.8
        """
        return config.DOMAIN[resource]['mongo_write_concern']

    def current_mongo_prefix(self, resource=None):
        """ Returns the active mongo_prefix that should be used to retrieve
        a valid PyMongo instance from the cache. If 'self.mongo_prefix' is set
        it has precedence over both endpoint (resource) and default drivers.
        This allows Auth classes (for instance) to override default settings to
        use a user-reserved db instance.

        Even a standard Flask view can set the mongo_prefix:

            from flask import g

            g.mongo_prefix = 'MONGO2'

        :param resource: endpoint for which a mongo prefix is needed.

        ..versionchanged:: 0.7
          Allow standard Flask views (@app.route) to set the mongo_prefix on
          their own.

        ..versionadded:: 0.6
        """

        # the hack below avoids passing the resource around, which would not be
        # an issue within this module but would force an update to the
        # eve.io.media.MediaStorage interface, possibly breaking compatibility
        # for other database implementations.

        auth = None
        try:
            if resource is None and request and request.endpoint:
                resource = request.endpoint[:request.endpoint.index('|')]
            if request and request.endpoint:
                auth = resource_auth(resource)
        except ValueError:
            pass

        px = auth.get_mongo_prefix() if auth else None

        if px is None:
            px = g.get('mongo_prefix', None)

        if px is None:
            if resource:
                px = config.DOMAIN[resource].get('mongo_prefix', 'MONGO')
            else:
                px = 'MONGO'

        return px

    def pymongo(self, resource=None, prefix=None):
        """ Returns an active PyMongo instance. If 'prefix' is defined then
        it has precedence over the endpoint ('resource') and/or
        'self.mongo_instance'.

        :param resource: endpoint for which a PyMongo instance is requested.
        :param prefix: PyMongo instance key. This has precedence over both
                       'resource' and eventual `self.mongo_prefix'.

        .. versionadded:: 0.6
        """
        px = prefix if prefix else self.current_mongo_prefix(resource=resource)

        if px not in self.driver:
            # instantiate and add to cache
            self.driver[px] = PyMongo(self.app, px)

        # important, we don't want to preserve state between requests
        self.mongo_prefix = None

        try:
            return self.driver[px]
        except Exception as e:
            raise ConnectionException(e)

    def get_collection_with_write_concern(self, datasource, resource):
        """ Returns a pymongo Collection with the desired write_concern
        setting.

        PyMongo 3.0+ collections are immutable, yet we still want to allow the
        maintainer to change the write concern setting on the fly, hence the
        clone.

        .. versionadded:: 0.6.1
        """
        wc = WriteConcern(config.DOMAIN[resource]['mongo_write_concern']['w'])
        return self.pymongo(resource).db[datasource].with_options(
            write_concern=wc)


class PyMongos(dict):
    """ Cache for PyMongo instances. It is just a normal dict which exposes
    a 'db' property for backward compatibility.

    .. versionadded:: 0.6
    """
    def __init__(self, mongo, *args):
        self.mongo = mongo
        dict.__init__(self, args)

    @property
    def db(self):
        """ Returns the 'default' PyMongo instance, which is either the
        'Mongo.mongo_prefix' value or 'MONGO'. This property is useful for
        backward compatibility as many custom Auth classes use the now obsolete
        'self.data.driver.db[collection]' pattern.
        """
        return self.mongo.pymongo().db


def ensure_mongo_indexes(app, resource):
    """ Make sure 'mongo_indexes' is respected and mongo indexes are created on
    the current database.

    .. versionaddded:: 0.8
    """
    mongo_indexes = app.config['DOMAIN'][resource]['mongo_indexes']
    if not mongo_indexes:
        return

    for name, value in mongo_indexes.items():
        if isinstance(value, tuple):
            list_of_keys, index_options = value
        else:
            list_of_keys = value
            index_options = {}

        _create_index(app, resource, name, list_of_keys, index_options)


def _create_index(app, resource, name, list_of_keys, index_options):
    """ Create a specific index composed of the `list_of_keys` for the
    mongo collection behind the `resource` using the `app.config`
    to retrieve all data needed to find out the mongodb configuration.
    The index is also configured by the `index_options`.

    Index are a list of tuples setting for each one the name of the
    fields and the kind of order used, 1 for ascending and -1 for
    descending.

    For example:
        [('field_name', 1), ('other_field', -1)]

    Other indexes such as "hash", "2d", "text" can be used.

    Index options are a dictionary to set specific behaviour of the
    index.

    For example:
        {"sparse": True}

    .. versionadded:: 0.6

    """
    # it doesn't work as a typical mongodb method run in the request
    # life cycle, it is just called when the app start and it uses
    # pymongo directly.
    collection = app.config['SOURCES'][resource]['source']

    # get db for given prefix
    try:
        # mongo_prefix might have been set by Auth class instance
        px = g.get('mongo_prefix')
    except:
        px = app.config['DOMAIN'][resource].get('mongo_prefix', 'MONGO')

    with app.app_context():
        db = app.data.pymongo(resource, px).db

    kw = copy(index_options)
    kw['name'] = name

    colls = [db[collection]]
    if app.config['DOMAIN'][resource]['versioning']:
        colls.append(db['%s_versions' % collection])

    for coll in colls:
        try:
            coll.create_index(list_of_keys, **kw)
        except pymongo.errors.OperationFailure as e:
            if e.code == 85:
                # This error is raised when the definition of the index has
                # been changed, we didn't find any spec out there but we
                # think that this error is not going to change and we can
                # trust.

                # by default, drop the old index with old configuration and
                # create the index again with the new configuration.
                coll.drop_index(name)
                coll.create_index(list_of_keys, **kw)
            else:
                raise<|MERGE_RESOLUTION|>--- conflicted
+++ resolved
@@ -105,13 +105,9 @@
         ['$options', '$search', '$language'] +
         ['$exists', '$type'] +
         ['$geoWithin', '$geoIntersects', '$near', '$nearSphere'] +
-<<<<<<< HEAD
+        ['$geometry', '$maxDistance'] +
         ['$all', '$elemMatch', '$size'] +
         ['$bitsAllClear', '$bitsAllSet', '$bitsAnyClear', '$bitsAnySet']
-=======
-        ['$geometry', '$maxDistance'] +
-        ['$all', '$elemMatch', '$size'] +
->>>>>>> 5c3aa4bd
     )
 
     def init_app(self, app):
