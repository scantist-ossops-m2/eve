# -*- coding: utf-8 -*-

"""
    eve.io.mongo.mongo (eve.io.mongo)
    ~~~~~~~~~~~~~~~~~~~~~~~~~~~~~~~~

    The actual implementation of the MongoDB data layer.

    :copyright: (c) 2015 by Nicola Iarocci.
    :license: BSD, see LICENSE for more details.
"""
import itertools
from datetime import datetime
from copy import copy

import ast
import pymongo
import simplejson as json
from bson import ObjectId
from flask import abort, request
from flask.ext.pymongo import PyMongo
from werkzeug.exceptions import HTTPException

from eve.auth import resource_auth
from eve.io.base import DataLayer, ConnectionException, BaseJSONEncoder
from eve.io.mongo.parser import parse, ParseError
from eve.utils import config, debug_error_message, validate_filters, \
    str_to_date, str_type


class MongoJSONEncoder(BaseJSONEncoder):
    """ Proprietary JSONEconder subclass used by the json render function.
    This is needed to address the encoding of special values.

    .. versionadded:: 0.2
    """
    def default(self, obj):
        if isinstance(obj, ObjectId):
            # BSON/Mongo ObjectId is rendered as a string
            return str(obj)
        else:
            # delegate rendering to base class method
            return super(MongoJSONEncoder, self).default(obj)


class Mongo(DataLayer):
    """ MongoDB data access layer for Eve REST API.

    .. versionchanged:: 0.5
       Properly serialize nullable float and integers. #469.
       Return 400 if unsupported query operators are used. #387.

    .. versionchanged:: 0.4
       Don't serialize to objectid if value is null. #341.

    .. versionchanged:: 0.2
       Provide the specialized json serializer class as ``json_encoder_class``.

    .. versionchanged:: 0.1.1
       'serializers' added.
    """

    serializers = {
        'objectid': lambda value: ObjectId(value) if value else None,
        'datetime': str_to_date,
        'integer': lambda value: int(value) if value is not None else None,
        'float': lambda value: float(value) if value is not None else None,
    }

    # JSON serializer is a class attribute. Allows extensions to replace it
    # with their own implementation.
    json_encoder_class = MongoJSONEncoder

    operators = set(
        ['$gt', '$gte', '$in', '$lt', '$lte', '$ne', '$nin'] +
        ['$or', '$and', '$not', '$nor'] +
        ['$mod', '$regex', '$text', '$where'] +
        ['$options', '$search', '$language'] +
        ['$exists', '$type'] +
        ['$geoWithin', '$geoIntersects', '$near', '$nearSphere'] +
        ['$all', '$elemMatch', '$size']
    )

    def init_app(self, app):
        """ Initialize PyMongo.

        .. versionchanged:: 0.6
           Use mongo_prefix for multidb support.

        .. versionchanged:: 0.0.9
           Support for Python 3.3.
        """
        # mongod must be running or this will raise an exception
        self.driver = PyMongos(self)
        self.mongo_prefix = None

    def find(self, resource, req, sub_resource_lookup):
        """ Retrieves a set of documents matching a given request. Queries can
        be expressed in two different formats: the mongo query syntax, and the
        python syntax. The first kind of query would look like: ::

            ?where={"name": "john doe"}

        while the second would look like: ::

            ?where=name=="john doe"

        The resultset if paginated.

        :param resource: resource name.
        :param req: a :class:`ParsedRequest`instance.
        :param sub_resource_lookup: sub-resource lookup from the endpoint url.

        .. versionchanged:: 0.6
           Support for multiple databases.
           Filter soft deleted documents by default

        .. versionchanged:: 0.5
           Support for comma delimited sort syntax. Addresses #443.
           Return the error if a blacklisted MongoDB operator is used in query.
           Abort with 400 if unsupported query operator is used. #387.
           Abort with 400 in case of invalid sort syntax. #387.

        .. versionchanged:: 0.4
           'allowed_filters' is now checked before adding 'sub_resource_lookup'
           to the query, as it is considered safe.
           Refactored to use self._client_projection since projection is now
           honored by getitem() as well.

        .. versionchanged:: 0.3
           Support for new _mongotize() signature.

        .. versionchagend:: 0.2
           Support for sub-resources.
           Support for 'default_sort'.

        .. versionchanged:: 0.1.1
           Better query handling. We're now properly casting objectid-like
           strings to ObjectIds. Also, we're casting both datetimes and
           objectids even when the query was originally in python syntax.

        .. versionchanged:: 0.0.9
           More informative error messages.

        .. versionchanged:: 0.0.7
           Abort with a 400 if the query includes blacklisted  operators.

        .. versionchanged:: 0.0.6
           Only retrieve fields in the resource schema
           Support for projection queries ('?projection={"name": 1}')

        .. versionchanged:: 0.0.5
           handles the case where req.max_results is None because pagination
           has been disabled.

        .. versionchanged:: 0.0.4
           retrieves the target collection via the new config.SOURCES helper.
        """
        args = dict()

        if req.max_results:
            args['limit'] = req.max_results

        if req.page > 1:
            args['skip'] = (req.page - 1) * req.max_results

        # TODO sort syntax should probably be coherent with 'where': either
        # mongo-like # or python-like. Currently accepts only mongo-like sort
        # syntax.

        # TODO should validate on unknown sort fields (mongo driver doesn't
        # return an error)

        client_sort = {}
        spec = {}

        if req.sort:
            try:
                # assume it's mongo syntax (ie. ?sort=[("name", 1)])
                client_sort = ast.literal_eval(req.sort)
            except ValueError:
                # it's not mongo so let's see if it's a comma delimited string
                # instead (ie. "?sort=-age, name").
                sort = []
                for sort_arg in [s.strip() for s in req.sort.split(",")]:
                    if sort_arg[0] == "-":
                        sort.append((sort_arg[1:], -1))
                    else:
                        sort.append((sort_arg, 1))
                if len(sort) > 0:
                    client_sort = sort
            except Exception as e:
                self.app.logger.exception(e)
                abort(400, description=debug_error_message(str(e)))

        if req.where:
            try:
                spec = self._sanitize(json.loads(req.where))
            except HTTPException as e:
                # _sanitize() is raising an HTTP exception; let it fire.
                raise
            except:
                # couldn't parse as mongo query; give the python parser a shot.
                try:
                    spec = parse(req.where)
                except ParseError:
                    abort(400, description=debug_error_message(
                        'Unable to parse `where` clause'
                    ))

        bad_filter = validate_filters(spec, resource)
        if bad_filter:
            abort(400, bad_filter)

        if sub_resource_lookup:
            spec = self.combine_queries(spec, sub_resource_lookup)

        if config.DOMAIN[resource]['soft_delete'] and not req.show_deleted:
            # Soft delete filtering applied after validate_filters call as
            # querying against the DELETED field must always be allowed when
            # soft_delete is enabled
            if not self.query_contains_field(spec, config.DELETED):
                spec = self.combine_queries(
                    spec, {config.DELETED: {"$ne": True}})

        spec = self._mongotize(spec, resource)

        client_projection = self._client_projection(req)

        datasource, spec, projection, sort = self._datasource_ex(
            resource,
            spec,
            client_projection,
            client_sort)

        if req.if_modified_since:
            spec[config.LAST_UPDATED] = \
                {'$gt': req.if_modified_since}

        if len(spec) > 0:
            args['spec'] = spec

        if sort is not None:
            args['sort'] = sort

        if projection is not None:
            args['fields'] = projection

        return self.pymongo(resource).db[datasource].find(**args)

    def find_one(self, resource, req, **lookup):
        """ Retrieves a single document.

        :param resource: resource name.
        :param req: a :class:`ParsedRequest` instance.
        :param **lookup: lookup query.

        .. versionchanged:: 0.6
           Support for multiple databases.
           Filter soft deleted documents by default

        .. versionchanged:: 0.4
           Honor client projection requests.

        .. versionchanged:: 0.3.0
           Support for new _mongotize() signature.
           Custom ID_FIELD lookups would raise an exception. See #203.

        .. versionchanged:: 0.1.0
           ID_FIELD to ObjectID conversion is done before `_datasource_ex` is
           called.

        .. versionchanged:: 0.0.6
           Only retrieve fields in the resource schema

        .. versionchanged:: 0.0.4
           retrieves the target collection via the new config.SOURCES helper.
        """
        self._mongotize(lookup, resource)

        client_projection = self._client_projection(req)

        datasource, filter_, projection, _ = self._datasource_ex(
            resource,
            lookup,
            client_projection)

        if (config.DOMAIN[resource]['soft_delete']) and \
                (not req or not req.show_deleted) and \
                (not self.query_contains_field(lookup, config.DELETED)):
            filter_ = self.combine_queries(
                filter_, {config.DELETED: {"$ne": True}})

        document = self.pymongo(resource).db[datasource] \
                                         .find_one(filter_, projection)
        return document

    def find_one_raw(self, resource, _id):
        """ Retrieves a single raw document.

        :param resource: resource name.
        :param id: unique id.

        .. versionchanged:: 0.6
           Support for multiple databases.

        .. versionadded:: 0.4
        """
        id_field = config.DOMAIN[resource]['id_field']
        datasource, filter_, _, _ = self._datasource_ex(resource,
                                                        {id_field: _id},
                                                        None)

        document = self.pymongo(resource).db[datasource].find_one(_id)
        return document

    def find_list_of_ids(self, resource, ids, client_projection=None):
        """ Retrieves a list of documents from the collection given
        by `resource`, matching the given list of ids.

        This query is generated to *preserve the order* of the elements
        in the `ids` list. An alternative would be to use the `$in` operator
        and accept non-dependable ordering for a slight performance boost
        see <https://jira.mongodb.org/browse/SERVER-7528?focusedCommentId=
        181518&page=com.atlassian.jira.plugin.system.issuetabpanels:comment
        -tabpanel#comment-181518>

        To preserve order, we use a query of the form
            db.collection.find( { $or:[ { _id:ObjectId(...) },
                { _id:ObjectId(...) }...] } )

        Instead of the simpler
            {'_id': {'$in': ids}}

        -- via http://stackoverflow.com/a/13185509/1161906

        :param resource: resource name.
        :param ids: a list of ObjectIds corresponding to the documents
        to retrieve
        :param client_projection: a specific projection to use
        :return: a list of documents matching the ids in `ids` from the
        collection specified in `resource`

        .. versionchanged:: 0.6
           Support for multiple databases.

        .. versionchanged:: 0.1.1
           Using config.ID_FIELD instead of hard coded '_id'.

        .. versionadded:: 0.1.0
        """
        id_field = config.DOMAIN[resource]['id_field']
        query = {'$or': [
            {id_field: id_} for id_ in ids
        ]}

        datasource, spec, projection, _ = self._datasource_ex(
            resource, query=query, client_projection=client_projection
        )

        documents = self.pymongo(resource).db[datasource].find(
            spec=spec, fields=projection
        )
        return documents

    def insert(self, resource, doc_or_docs):
        """ Inserts a document into a resource collection.

        .. versionchanged:: 0.6
           Support for multiple databases.

        .. versionchanged:: 0.0.9
           More informative error messages.

        .. versionchanged:: 0.0.8
           'write_concern' support.

        .. versionchanged:: 0.0.6
           projection queries ('?projection={"name": 1}')
           'document' param renamed to 'doc_or_docs', making support for bulk
           inserts apparent.

        .. versionchanged:: 0.0.4
           retrieves the target collection via the new config.SOURCES helper.
        """
        datasource, _, _, _ = self._datasource_ex(resource)
        try:
            return self.pymongo(resource).db[datasource].insert(
                doc_or_docs, **self._wc(resource)
            )
        except pymongo.errors.DuplicateKeyError as e:
            abort(409, description=debug_error_message(
                'pymongo.errors.DuplicateKeyError: %s' % e
            ))
        except pymongo.errors.InvalidOperation as e:
            self.app.logger.exception(e)
            abort(500, description=debug_error_message(
                'pymongo.errors.InvalidOperation: %s' % e
            ))
        except pymongo.errors.OperationFailure as e:
            # most likely a 'w' (write_concern) setting which needs an
            # existing ReplicaSet which doesn't exist. Please note that the
            # update will actually succeed (a new ETag will be needed).
            self.app.logger.exception(e)
            abort(500, description=debug_error_message(
                'pymongo.errors.OperationFailure: %s' % e
            ))

    def _change_request(self, resource, id_, changes, original):
<<<<<<< HEAD
        query = {config.ID_FIELD: id_}
=======
        """ Performs a change, be it a replace or update.

        .. versionchanged:: 0.6
           Return 400 if an attempt is made to update/replace an immutable
           field.
        """
        id_field = config.DOMAIN[resource]['id_field']
        query = {id_field: id_}
>>>>>>> 9924824c
        if config.ETAG in original:
            query[config.ETAG] = original[config.ETAG]

        datasource, filter_, _, _ = self._datasource_ex(
            resource, query)
        try:
<<<<<<< HEAD
            result = self.driver.db[datasource].update(
=======
            result = self.pymongo(resource).db[datasource].update(
>>>>>>> 9924824c
                filter_, changes, **self._wc(resource))

            if result and result["n"] == 0:
                raise self.OriginalChangedError()
        except pymongo.errors.DuplicateKeyError as e:
            abort(400, description=debug_error_message(
                'pymongo.errors.DuplicateKeyError: %s' % e
            ))
        except pymongo.errors.OperationFailure as e:
<<<<<<< HEAD
            # see comment in :func:`insert()`.
            abort(500, description=debug_error_message(
                'pymongo.errors.OperationFailure: %s' % e
            ))
=======
            # server error codes and messages changed between 2.4 and 2.6/3.0.
            server_version = \
                self.driver.db.connection.server_info()['version'][:3]
            if (
                (server_version == '2.4' and e.code in (13596, 10148)) or
                (server_version in ('2.6', '3.0') and e.code in (66, 16837))
            ):
                # attempt to update an immutable field. this usually
                # happens when a PATCH or PUT includes a mismatching ID_FIELD.
                self.app.logger.warn(e)
                description = debug_error_message(
                    'pymongo.errors.OperationFailure: %s' % e) or \
                    "Attempt to update an immutable field. Usually happens " \
                    "when PATCH or PUT include a '%s' field, " \
                    "which is immutable (PUT can include it as long as " \
                    "it is unchanged)." % id_field

                abort(400, description=description)
            else:
                # see comment in :func:`insert()`.
                self.app.logger.exception(e)
                abort(500, description=debug_error_message(
                    'pymongo.errors.OperationFailure: %s' % e
                ))
>>>>>>> 9924824c

    def update(self, resource, id_, updates, original):
        """ Updates a collection document.
        .. versionchanged:: 5.2
           Raise OriginalChangedError if document is changed from the
           specified original.
<<<<<<< HEAD
=======

        .. versionchanged:: 0.6
           Support for multiple databases.
>>>>>>> 9924824c

        .. versionchanged:: 0.4
           Return a 400 on pymongo DuplicateKeyError.

        .. versionchanged:: 0.3.0
           Custom ID_FIELD lookups would fail. See #203.

        .. versionchanged:: 0.2
           Don't explicitly convert ID_FIELD to ObjectId anymore, so we can
           also process different types (UUIDs etc).

        .. versionchanged:: 0.0.9
           More informative error messages.

        .. versionchanged:: 0.0.8
           'write_concern' support.

        .. versionchanged:: 0.0.6
           projection queries ('?projection={"name": 1}')

        .. versionchanged:: 0.0.4
           retrieves the target collection via the new config.SOURCES helper.
        """

        return self._change_request(resource, id_, {"$set": updates}, original)

    def replace(self, resource, id_, document, original):
        """ Replaces an existing document.
        .. versionchanged:: 5.2
           Raise OriginalChangedError if document is changed from the
           specified original.
<<<<<<< HEAD
=======

        .. versionchanged:: 0.6
           Support for multiple databases.
>>>>>>> 9924824c

        .. versionchanged:: 0.3.0
           Custom ID_FIELD lookups would fail. See #203.

        .. versionchanged:: 0.2
           Don't explicitly converto ID_FIELD to ObjectId anymore, so we can
           also process different types (UUIDs etc).

        .. versionadded:: 0.1.0
        """

        return self._change_request(resource, id_, document, original)

    def remove(self, resource, lookup):
        """ Removes a document or the entire set of documents from a
        collection.

        .. versionchanged:: 0.6
           Support for multiple databases.

        .. versionchanged:: 0.3
           Support lookup arg, which allows to properly delete sub-resources
           (only delete documents that meet a certain constraint).

        .. versionchanged:: 0.2
           Don't explicitly converto ID_FIELD to ObjectId anymore, so we can
           also process different types (UUIDs etc).

        .. versionchanged:: 0.0.9
           More informative error messages.

        .. versionchanged:: 0.0.8
           'write_concern' support.

        .. versionchanged:: 0.0.6
           projection queries ('?projection={"name": 1}')

        .. versionchanged:: 0.0.4
           retrieves the target collection via the new config.SOURCES helper.

        .. versionadded:: 0.0.2
            Support for deletion of entire documents collection.
        :returns
            A document (dict) describing the effect of the remove
            or None if write acknowledgement is disabled.
        """
        lookup = self._mongotize(lookup, resource)
        datasource, filter_, _, _ = self._datasource_ex(resource, lookup)
        try:
            return self.pymongo(resource).db[datasource]\
                .remove(filter_, **self._wc(resource))
        except pymongo.errors.OperationFailure as e:
            # see comment in :func:`insert()`.
            self.app.logger.exception(e)
            abort(500, description=debug_error_message(
                'pymongo.errors.OperationFailure: %s' % e
            ))

    # TODO: The next three methods could be pulled out to form the basis
    # of a separate MonqoQuery class

    def combine_queries(self, query_a, query_b):
        """ Takes two db queries and applies db-specific syntax to produce
        the intersection.

        This is used because we can't just dump one set of query operators
        into another.

        Consider for example if the dataset contains a custom datasource
        pattern like --
           'filter': {'username': {'$exists': True}}

        If we simultaneously try to filter on the field `username`,
        then doing
            query_a.update(query_b)
        would lose information.

        This implementation of the function just combines everything in the
        two dicts using the `$and` operator.

        Note that this is exactly same as performing dict.update() except
        when multiple operators are operating on the /same field/.

        Example:
            combine_queries({'username': {'$exists': True}},
                            {'username': 'mike'})
        {'$and': [{'username': {'$exists': True}}, {'username': 'mike'}]}

        .. versionadded: 0.1.0
           Support for intelligent combination of db queries
        """
        # Chain the operations with the $and operator
        return {
            '$and': [
                {k: v} for k, v in itertools.chain(query_a.items(),
                                                   query_b.items())
            ]
        }

    def get_value_from_query(self, query, field_name):
        """ For the specified field name, parses the query and returns
        the value being assigned in the query.

        For example,
            get_value_from_query({'_id': 123}, '_id')
        123

        This mainly exists to deal with more complicated compound queries
            get_value_from_query(
                {'$and': [{'_id': 123}, {'firstname': 'mike'}],
                '_id'
            )
        123

        .. versionadded: 0.1.0
           Support for parsing values embedded in compound db queries
        """
        if field_name in query:
            return query[field_name]
        elif '$and' in query:
            for condition in query['$and']:
                if field_name in condition:
                    return condition[field_name]
        raise KeyError

    def query_contains_field(self, query, field_name):
        """ For the specified field name, does the query contain it?
        Used know whether we need to parse a compound query.

        .. versionadded: 0.1.0
           Support for parsing values embedded in compound db queries
        """
        try:
            self.get_value_from_query(query, field_name)
        except KeyError:
            return False
        return True

    def is_empty(self, resource):
        """ Returns True if resource is empty; False otherwise. If there is no
        predefined filter on the resource we're relying on the
        db.collection.count(). However, if we do have a predefined filter we
        have to fallback on the find() method, which can be much slower.

        .. versionchanged:: 0.6
           Support for multiple databases.

        .. versionadded:: 0.3
        """
        datasource, filter_, _, _ = self.datasource(resource)
        coll = self.pymongo(resource).db[datasource]
        try:
            if not filter_:
                # faster, but we can only affrd it if there's now predefined
                # filter on the datasource.
                return coll.count() == 0
            else:
                # fallback on find() since we have a filter to apply.
                try:
                    # need to check if the whole resultset is missing, no
                    # matter the IMS header.
                    del filter_[config.LAST_UPDATED]
                except:
                    pass
                return coll.find(filter_).count() == 0
        except pymongo.errors.OperationFailure as e:
            # see comment in :func:`insert()`.
            self.app.logger.exception(e)
            abort(500, description=debug_error_message(
                'pymongo.errors.OperationFailure: %s' % e
            ))

    def _mongotize(self, source, resource):
        """ Recursively iterates a JSON dictionary, turning RFC-1123 strings
        into datetime values and ObjectId-link strings into ObjectIds.

        .. versionchanged:: 0.3
           'query_objectid_as_string' allows to bypass casting string types
           to objectids.

        .. versionchanged:: 0.1.1
           Renamed from _jsondatetime to _mongotize, as it now handles
           ObjectIds too.

        .. versionchanged:: 0.1.0
           Datetime conversion was failing on Py2, since 0.0.9 :P

        .. versionchanged:: 0.0.9
           support for Python 3.3.

        .. versionadded:: 0.0.4
        """
        schema = config.DOMAIN[resource]
        skip_objectid = schema.get('query_objectid_as_string', False)

        def try_cast(v):
            try:
                return datetime.strptime(v, config.DATE_FORMAT)
            except:
                if not skip_objectid:
                    try:
                        # Convert to unicode because ObjectId() interprets
                        # 12-character strings (but not unicode) as binary
                        # representations of ObjectId's.  See
                        # https://github.com/nicolaiarocci/eve/issues/508
                        try:
                            r = ObjectId(unicode(v))
                        except NameError:
                            # We're on Python 3 so it's all unicode # already.
                            r = ObjectId(v)
                        return r
                    except:
                        return v
                else:
                    return v

        for k, v in source.items():
            if isinstance(v, dict):
                self._mongotize(v, resource)
            elif isinstance(v, list):
                for i, v1 in enumerate(v):
                    if isinstance(v1, dict):
                        source[k][i] = self._mongotize(v1, resource)
                    else:
                        source[k][i] = try_cast(v1)
            elif isinstance(v, str_type):
                source[k] = try_cast(v)

        return source

    def _sanitize(self, spec):
        """ Makes sure that only allowed operators are included in the query,
        aborts with a 400 otherwise.

        .. versionchanged:: 0.5
           Abort with 400 if unsupported query operators are used. #387.
           DRY.

        .. versionchanged:: 0.0.9
           More informative error messages.
           Allow ``auth_username_field`` to be set to ``ID_FIELD``.

        .. versionadded:: 0.0.7
        """
        def sanitize_keys(spec):
            ops = set([op for op in spec.keys() if op[0] == '$'])
            unknown = ops - Mongo.operators
            if unknown:
                abort(400, description=debug_error_message(
                    'Query contains unknown or unsupported operators: %s' %
                    ', '.join(unknown)
                ))

            if set(spec.keys()) & set(config.MONGO_QUERY_BLACKLIST):
                abort(400, description=debug_error_message(
                    'Query contains operators banned in MONGO_QUERY_BLACKLIST'
                ))

        sanitize_keys(spec)
        for value in spec.values():
            if isinstance(value, dict):
                sanitize_keys(value)
        return spec

    def _wc(self, resource):
        """ Syntactic sugar for the current collection write_concern setting.

        .. versionadded:: 0.0.8
        """
        return config.DOMAIN[resource]['mongo_write_concern']

    def _client_projection(self, req):
        """ Returns a properly parsed client projection if available.

        :param req: a :class:`ParsedRequest` instance.

        .. versionadded:: 0.4
        """
        client_projection = {}
        if req and req.projection:
            try:
                client_projection = json.loads(req.projection)
                if not isinstance(client_projection, dict):
                    raise Exception('The projection parameter has to be a '
                                    'dict')
            except:
                abort(400, description=debug_error_message(
                    'Unable to parse `projection` clause'
                ))
        return client_projection

    def current_mongo_prefix(self, resource=None):
        """ Returns the active mongo_prefix that should be used to retrieve
        a valid PyMongo instance from the cache. If 'self.mongo_prefix' is set
        it has precedence over both endpoint (resource) and default drivers.
        This allows Auth classes (for instance) to override default settings to
        use a user-reserved db instance.

        :param resource: endpoint for which a mongo prefix is needed.

        ..versionadded:: 0.6
        """

        # the hack below avoids passing the resource around, which would not be
        # an issue within this module but would force an update to the
        # eve.io.media.MediaStorage interface, possibly breaking compatibility
        # for other database implementations.

        auth = None
        try:
            if resource is None and request and request.endpoint:
                resource = request.endpoint[:request.endpoint.index('|')]
            if request and request.endpoint:
                auth = resource_auth(resource)
        except ValueError:
            pass

        px = auth.get_mongo_prefix() if auth else None
        if px is None:
            if resource:
                px = config.DOMAIN[resource].get('mongo_prefix', 'MONGO')
            else:
                px = 'MONGO'
        return px

    def pymongo(self, resource=None, prefix=None):
        """ Returns an active PyMongo instance. If 'prefix' is defined then
        it has precedence over the endpoint ('resource') and/or
        'self.mongo_instance'.

        :param resource: endpoint for which a PyMongo instance is requested.
        :param prefix: PyMongo instance key. This has precedence over both
                       'resource' and eventual `self.mongo_prefix'.

        .. versionadded:: 0.6
        """
        px = prefix if prefix else self.current_mongo_prefix(resource=resource)

        if px not in self.driver:
            # instantiate and add to cache
            self.driver[px] = PyMongo(self.app, px)

        # important, we don't want to preserve state between requests
        self.mongo_prefix = None

        try:
            return self.driver[px]
        except Exception as e:
            raise ConnectionException(e)


class PyMongos(dict):
    """ Cache for PyMongo instances. It is just a normal dict which exposes
    a 'db' property for backward compatibility.

    .. versionadded:: 0.6
    """
    def __init__(self, mongo, *args):
        self.mongo = mongo
        dict.__init__(self, args)

    @property
    def db(self):
        """ Returns the 'default' PyMongo instance, which is either the
        'Mongo.mongo_prefix' value or 'MONGO'. This property is useful for
        backward compatibility as many custom Auth classes use the now obsolete
        'self.data.driver.db[collection]' pattern.
        """
        return self.mongo.pymongo().db


def create_index(app, resource, name, list_of_keys, index_options):
    """ Create a specific index composed of the `list_of_keys` for the
    mongo collection behind the `resource` using the `app.config`
    to retrieve all data needed to find out the mongodb configuration.
    The index is also configured by the `index_options`.

    Index are a list of tuples setting for each one the name of the
    fields and the kind of order used, 1 for ascending and -1 for
    descending.

    For example:
        [('field_name', 1), ('other_field', -1)]

    Other indexes such as "hash", "2d", "text" can be used.

    Index options are a dictionary to set specific behaviour of the
    index.

    For example:
        {"sparse": True}

    .. versionadded:: 0.6
    """
    # it doesn't work as a typical mongodb method run in the request
    # life cicle, it is just called when the app start and it uses
    # pymongo directly.
    collection = app.config['SOURCES'][resource]['source']

    if 'MONGO_URI' in app.config and app.config['MONGO_URI']:
        conn = pymongo.MongoClient(app.config['MONGO_URI'])
        db = conn.get_default_database()
    else:
        config_prefix = app.config['DOMAIN'][resource].get('mongo_prefix',
                                                           'MONGO')

        def key(suffix):
            return '%s_%s' % (config_prefix, suffix)

        db_name = app.config[key('DBNAME')]

        # just reproduced the same behaviour for username
        # and password, the other fields come set by Eve by
        # default.
        username = app.config[key('USERNAME')] \
            if key('USERNAME') in app.config else None
        password = app.config[key('PASSWORD')] \
            if key('PASSWORD') in app.config else None
        auth_db_name = app.config[key('AUTHDBNAME')] \
            if key('AUTHDBNAME') in app.config else None
        host = app.config[key('HOST')]
        port = app.config[key('PORT')]
        auth = (username, password)
        host_and_port = '%s:%s' % (host, port)
        conn = pymongo.MongoClient(host_and_port)
        db = conn[db_name]

        if any(auth):
            db.authenticate(username, password, source=auth_db_name)

    kw = copy(index_options)
    kw['name'] = name

    colls = [db[collection]]
    if app.config['DOMAIN'][resource]['versioning']:
        colls.append(db['%s_versions' % collection])

    for coll in colls:
        try:
            coll.create_index(list_of_keys, **kw)
        except pymongo.errors.OperationFailure as e:
            if e.code == 85:
                # This error is raised when the definition of the index has
                # been changed, we didn't found any spec out there but we think
                # that this error is not going to change and we can trust.

                # by default, drop the old index with old configuration and
                # create the index again with the new configuration.
                coll.drop_index(name)
                coll.create_index(list_of_keys, **kw)
            else:
                raise<|MERGE_RESOLUTION|>--- conflicted
+++ resolved
@@ -407,9 +407,6 @@
             ))
 
     def _change_request(self, resource, id_, changes, original):
-<<<<<<< HEAD
-        query = {config.ID_FIELD: id_}
-=======
         """ Performs a change, be it a replace or update.
 
         .. versionchanged:: 0.6
@@ -418,18 +415,13 @@
         """
         id_field = config.DOMAIN[resource]['id_field']
         query = {id_field: id_}
->>>>>>> 9924824c
         if config.ETAG in original:
             query[config.ETAG] = original[config.ETAG]
 
         datasource, filter_, _, _ = self._datasource_ex(
             resource, query)
         try:
-<<<<<<< HEAD
-            result = self.driver.db[datasource].update(
-=======
             result = self.pymongo(resource).db[datasource].update(
->>>>>>> 9924824c
                 filter_, changes, **self._wc(resource))
 
             if result and result["n"] == 0:
@@ -439,12 +431,6 @@
                 'pymongo.errors.DuplicateKeyError: %s' % e
             ))
         except pymongo.errors.OperationFailure as e:
-<<<<<<< HEAD
-            # see comment in :func:`insert()`.
-            abort(500, description=debug_error_message(
-                'pymongo.errors.OperationFailure: %s' % e
-            ))
-=======
             # server error codes and messages changed between 2.4 and 2.6/3.0.
             server_version = \
                 self.driver.db.connection.server_info()['version'][:3]
@@ -469,19 +455,15 @@
                 abort(500, description=debug_error_message(
                     'pymongo.errors.OperationFailure: %s' % e
                 ))
->>>>>>> 9924824c
 
     def update(self, resource, id_, updates, original):
         """ Updates a collection document.
+        .. versionchanged:: 0.6
+           Support for multiple databases.
+
         .. versionchanged:: 5.2
            Raise OriginalChangedError if document is changed from the
            specified original.
-<<<<<<< HEAD
-=======
-
-        .. versionchanged:: 0.6
-           Support for multiple databases.
->>>>>>> 9924824c
 
         .. versionchanged:: 0.4
            Return a 400 on pymongo DuplicateKeyError.
@@ -510,15 +492,12 @@
 
     def replace(self, resource, id_, document, original):
         """ Replaces an existing document.
+        .. versionchanged:: 0.6
+           Support for multiple databases.
+
         .. versionchanged:: 5.2
            Raise OriginalChangedError if document is changed from the
            specified original.
-<<<<<<< HEAD
-=======
-
-        .. versionchanged:: 0.6
-           Support for multiple databases.
->>>>>>> 9924824c
 
         .. versionchanged:: 0.3.0
            Custom ID_FIELD lookups would fail. See #203.
